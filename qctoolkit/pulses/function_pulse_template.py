--- conflicted
+++ resolved
@@ -162,16 +162,11 @@
         super().__init__()
         self.__expression = expression
         self.__parameters = parameters
-<<<<<<< HEAD
-        self.__duration_expression = duration_expression
-        self.__partial_expression = self.__partial
+        self.__duration = duration_expression.evaluate(**self.__parameters)
 
     @property
     def channels(self):
         return 1
-=======
-        self.__duration = duration_expression.evaluate(**self.__parameters)
->>>>>>> fbfec884
     
     def __evaluate_partially(self, t):
         params = self.__parameters.copy()
