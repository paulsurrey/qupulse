"""This module defines SequencePulseTemplate, a higher-order hierarchical pulse template that
combines several other PulseTemplate objects for sequential execution."""


from typing import Dict, List, Tuple, Set, Optional, Any, Iterable, Union

from qctoolkit.serialization import Serializer

from qctoolkit.pulses.pulse_template import PulseTemplate, MeasurementWindow, \
    DoubleParameterNameException
from qctoolkit.pulses.parameters import ParameterDeclaration, Parameter, \
    ParameterNotProvidedException
from qctoolkit.pulses.sequencing import InstructionBlock, Sequencer
from qctoolkit.pulses.conditions import Condition
from qctoolkit.pulses.pulse_template_parameter_mapping import PulseTemplateParameterMapping, \
    MissingMappingException

__all__ = ["SequencePulseTemplate"]


class SequencePulseTemplate(PulseTemplate):
    """A sequence of different PulseTemplates.
    
    SequencePulseTemplate allows to group several
    PulseTemplates (subtemplates) into one larger sequence,
    i.e., when instantiating a pulse from a SequencePulseTemplate
    all pulses instantiated from the subtemplates are queued for
    execution right after one another.
    SequencePulseTemplate requires to specify a mapping of
    parameter declarations from its subtemplates to its own, enabling
    renaming and mathematical transformation of parameters.
    """

    # a subtemplate consists of a pulse template and mapping functions for its "internal" parameters
    Subtemplate = Tuple[PulseTemplate, Dict[str, str]]  # pylint: disable=invalid-name

    def __init__(self,
                 subtemplates: List[Subtemplate],
                 external_parameters: List[str], # pylint: disable=invalid-sequence-index
                 identifier: Optional[str]=None) -> None:
        """Create a new SequencePulseTemplate instance.

        Requires a (correctly ordered) list of subtemplates in the form
        (PulseTemplate, Dict(str -> str)) where the dictionary is a mapping between the external
        parameters exposed by this SequencePulseTemplate to the parameters declared by the
        subtemplates, specifying how the latter are derived from the former, i.e., the mapping is
        subtemplate_parameter_name -> mapping_expression (as str) where the free variables in the
        mapping_expression are parameters declared by this SequencePulseTemplate.

        The following requirements must be satisfied:
            - for each parameter declared by a subtemplate, a mapping expression must be provided
            - each free variable in a mapping expression must be declared as an external parameter
                of this SequencePulseTemplate

        Args:
            subtemplates (List(Subtemplate)): The list of subtemplates of this
                SequencePulseTemplate as tuples of the form (PulseTemplate, Dict(str -> str)).
            external_parameters (List(str)): A set of names for external parameters of this
                SequencePulseTemplate.
            identifier (str): A unique identifier for use in serialization. (optional)
        Raises:
            MissingMappingException, if a parameter of a subtemplate is not mapped to the external
                parameters of this SequencePulseTemplate.
            MissingParameterDeclarationException, if a parameter mapping requires a parameter
                that was not declared in the external parameters of this SequencePulseTemplate.
        """
        super().__init__(identifier)

        num_channels = 0
        if subtemplates:
            num_channels = subtemplates[0][0].num_channels

        self.__parameter_mapping = PulseTemplateParameterMapping(external_parameters)

        for template, mapping_functions in subtemplates:
            # Consistency checks
            if template.num_channels != num_channels:
                raise ValueError("Subtemplates have different number of channels!")

            for parameter, mapping_function in mapping_functions.items():
                self.__parameter_mapping.add(template, parameter, mapping_function)

            remaining = self.__parameter_mapping.get_remaining_mappings(template)
            if remaining:
                raise MissingMappingException(template,
                                              remaining.pop())

        self.__subtemplates = [template for (template, _) in subtemplates]
        self.__is_interruptable = True

    @property
    def parameter_names(self) -> Set[str]:
        return self.__parameter_mapping.external_parameters

    @property
    def parameter_declarations(self) -> Set[ParameterDeclaration]:
        # TODO: min, max, default values not mapped (required?)
        return {ParameterDeclaration(name) for name in self.parameter_names}

    @property
    def subtemplates(self) -> List[Subtemplate]:
        return [(template, self.__parameter_mapping.get_template_map(template))
                for template in self.__subtemplates]

    def get_measurement_windows(self,
                                parameters: Dict[str, Parameter]=None
                                ) -> List[MeasurementWindow]:
        raise NotImplementedError() # will be computed by Sequencer

    @property
    def is_interruptable(self) -> bool:
        return self.__is_interruptable
    
    @is_interruptable.setter
    def is_interruptable(self, new_value: bool) -> None:
        self.__is_interruptable = new_value

    @property
    def num_channels(self) -> int:
        return self.__subtemplates[0].num_channels

    def requires_stop(self,
                      parameters: Dict[str, Parameter],
                      conditions: Dict[str, 'Condition']) -> bool:
        return False

    def build_sequence(self,
                       sequencer: Sequencer,
                       parameters: Dict[str, Parameter],
                       conditions: Dict[str, Condition],
                       instruction_block: InstructionBlock) -> None:
        # todo: currently ignores is_interruptable

        # detect missing or unnecessary parameters
        missing = self.parameter_names - parameters.keys()
        if missing:
            raise ParameterNotProvidedException(missing.pop())

        # push subtemplates to sequencing stack with mapped parameters
        for template in reversed(self.__subtemplates):
            inner_parameters = self.__parameter_mapping.map_parameters(template, parameters)
            sequencer.push(template, inner_parameters, conditions, instruction_block)

    def get_serialization_data(self, serializer: Serializer) -> Dict[str, Any]:
        data = dict()
        data['external_parameters'] = sorted(list(self.parameter_names))
        data['is_interruptable'] = self.is_interruptable

        subtemplates = []
        for subtemplate in self.__subtemplates:
            mapping_functions = self.__parameter_mapping.get_template_map(subtemplate)
            mapping_functions_strings = \
                {k: serializer.dictify(m) for k, m in mapping_functions.items()}
            subtemplate = serializer.dictify(subtemplate)
            subtemplates.append(dict(template=subtemplate, mappings=mapping_functions_strings))
        data['subtemplates'] = subtemplates

        data['type'] = serializer.get_type_identifier(self)
        return data

    @staticmethod
    def deserialize(serializer: Serializer,
                    is_interruptable: bool,
                    subtemplates: Iterable[Dict[str, Union[str, Dict[str, Any]]]],
                    external_parameters: Iterable[str],
                    identifier: Optional[str]=None) -> 'SequencePulseTemplate':
        subtemplates = \
            [(serializer.deserialize(d['template']),
             {k: str(serializer.deserialize(m))
              for k, m in d['mappings'].items()})
             for d in subtemplates]

        template = SequencePulseTemplate(subtemplates, external_parameters, identifier=identifier)
        template.is_interruptable = is_interruptable
<<<<<<< HEAD
        return template

    def __matmult__(self, other) -> 'SequencePulseTemplate':
        """Like in the general PulseTemplate implementation this method enables using the
        @-operator for concatenating pulses. We need an overloaded method for SequencePulseTemplate
         to avoid creating unnecessarily nested pulse structures."""
        if not type(other) == SequencePulseTemplate:
            return SequencePulseTemplate.__matmult__(self, other)
        else:
            # this section is copy-pasted from the PulseTemplate implementation
            double_parameters = self.parameter_names & other.parameter_names  # intersection
            if double_parameters:
                raise DoubleParameterNameException(self, other, double_parameters)
            else:
                # this branch differs from what happens in PulseTemplate
                subtemplates = self.subtemplates + other.subtemplates
                # the check for conflicting external parameters has already been carried out
                external_parameters = self.parameter_names | other.parameter_names  # union
                return SequencePulseTemplate(subtemplates, external_parameters)  # no identifier


class MissingParameterDeclarationException(Exception):
    """Indicates that a parameter declaration mapping in a SequencePulseTemplate maps to an external
    parameter declaration that was not declared."""

    def __init__(self, template: PulseTemplate, missing_declaration: str) -> None:
        super().__init__()
        self.template = template
        self.missing_declaration = missing_declaration

    def __str__(self) -> str:
        return \
            "A mapping for template {} requires a parameter '{}' which has not been declared as" \
            " an external parameter of the SequencePulseTemplate.".format(
                self.template, self.missing_declaration
            )


class MissingMappingException(Exception):
    """Indicates that no mapping was specified for some parameter declaration of a
    SequencePulseTemplate's subtemplate."""

    def __init__(self, template, key) -> None:
        super().__init__()
        self.key = key
        self.template = template

    def __str__(self) -> str:
        return "The template {} needs a mapping function for parameter {}".\
            format(self.template, self.key)


class UnnecessaryMappingException(Exception):
    """Indicates that a mapping was provided that does not correspond to any of a
    SequencePulseTemplate's subtemplate's parameter declarations and is thus obsolete."""

    def __init__(self, template: PulseTemplate, key: str) -> None:
        super().__init__()
        self.template = template
        self.key = key

    def __str__(self) -> str:
        return "Mapping function for parameter '{}', which template {} does not need"\
            .format(self.key, self.template)
=======
        return template
>>>>>>> d0b79276
<|MERGE_RESOLUTION|>--- conflicted
+++ resolved
@@ -172,7 +172,6 @@
 
         template = SequencePulseTemplate(subtemplates, external_parameters, identifier=identifier)
         template.is_interruptable = is_interruptable
-<<<<<<< HEAD
         return template
 
     def __matmult__(self, other) -> 'SequencePulseTemplate':
@@ -192,51 +191,3 @@
                 # the check for conflicting external parameters has already been carried out
                 external_parameters = self.parameter_names | other.parameter_names  # union
                 return SequencePulseTemplate(subtemplates, external_parameters)  # no identifier
-
-
-class MissingParameterDeclarationException(Exception):
-    """Indicates that a parameter declaration mapping in a SequencePulseTemplate maps to an external
-    parameter declaration that was not declared."""
-
-    def __init__(self, template: PulseTemplate, missing_declaration: str) -> None:
-        super().__init__()
-        self.template = template
-        self.missing_declaration = missing_declaration
-
-    def __str__(self) -> str:
-        return \
-            "A mapping for template {} requires a parameter '{}' which has not been declared as" \
-            " an external parameter of the SequencePulseTemplate.".format(
-                self.template, self.missing_declaration
-            )
-
-
-class MissingMappingException(Exception):
-    """Indicates that no mapping was specified for some parameter declaration of a
-    SequencePulseTemplate's subtemplate."""
-
-    def __init__(self, template, key) -> None:
-        super().__init__()
-        self.key = key
-        self.template = template
-
-    def __str__(self) -> str:
-        return "The template {} needs a mapping function for parameter {}".\
-            format(self.template, self.key)
-
-
-class UnnecessaryMappingException(Exception):
-    """Indicates that a mapping was provided that does not correspond to any of a
-    SequencePulseTemplate's subtemplate's parameter declarations and is thus obsolete."""
-
-    def __init__(self, template: PulseTemplate, key: str) -> None:
-        super().__init__()
-        self.template = template
-        self.key = key
-
-    def __str__(self) -> str:
-        return "Mapping function for parameter '{}', which template {} does not need"\
-            .format(self.key, self.template)
-=======
-        return template
->>>>>>> d0b79276
