"""This module defines the abstract PulseTemplate class which is the basis of any
pulse model in the qctoolkit.

Classes:
    - PulseTemplate: Represents the parametrized general structure of a pulse.
    - AtomicPulseTemplate: PulseTemplate that does imply any control flow disruptions and can be
        directly translated into a waveform.
"""
<<<<<<< HEAD
from abc import abstractmethod, abstractproperty
=======
from abc import abstractmethod
>>>>>>> 77a195f1
from typing import Dict, Tuple, Set, Optional, Union, List
import itertools
from numbers import Real

from qctoolkit.utils.types import ChannelID, DocStringABCMeta
from qctoolkit.serialization import Serializable
from qctoolkit.expressions import ExpressionScalar

from qctoolkit.pulses.conditions import Condition
from qctoolkit.pulses.parameters import Parameter
from qctoolkit.pulses.sequencing import Sequencer, SequencingElement, InstructionBlock
from qctoolkit.pulses.instructions import Waveform
from qctoolkit.pulses.measurement import MeasurementDefiner, MeasurementDeclaration

__all__ = ["PulseTemplate", "AtomicPulseTemplate", "DoubleParameterNameException", "MappingTuple"]


MappingTuple = Union[Tuple['PulseTemplate'],
                     Tuple['PulseTemplate', Dict],
                     Tuple['PulseTemplate', Dict, Dict],
                     Tuple['PulseTemplate', Dict, Dict, Dict]]


class PulseTemplate(Serializable, SequencingElement, metaclass=DocStringABCMeta):
    """A PulseTemplate represents the parametrized general structure of a pulse.

    A PulseTemplate described a pulse in an abstract way: It defines the structure of a pulse
    but might leave some timings or voltage levels undefined, thus declaring parameters.
    This allows to reuse a PulseTemplate for several pulses which have the same overall structure
    and differ only in concrete values for the parameters.
    Obtaining an actual pulse which can be executed by specifying values for these parameters is
    called instantiation of the PulseTemplate and achieved by invoking the sequencing process.
    """

    def __init__(self, *,
                 identifier: Optional[str]) -> None:
        super().__init__(identifier)

    @property
    @abstractmethod
    def parameter_names(self) -> Set[str]:
        """The set of names of parameters required to instantiate this PulseTemplate."""

    @property
    @abstractmethod
    def measurement_names(self) -> Set[str]:
        """The set of measurement identifiers in this pulse template."""

    @property
    @abstractmethod
    def is_interruptable(self) -> bool:
        """Return true, if this PulseTemplate contains points at which it can halt if interrupted.
        """

    @property
    @abstractmethod
    def duration(self) -> ExpressionScalar:
        """An expression for the duration of this PulseTemplate."""

    @property
    @abstractmethod
    def defined_channels(self) -> Set['ChannelID']:
        """Returns the number of hardware output channels this PulseTemplate defines."""

    @property
    def num_channels(self) -> int:
        """The number of channels this PulseTemplate defines"""
        return len(self.defined_channels)

    def __matmul__(self, other: Union['PulseTemplate', MappingTuple]) -> 'SequencePulseTemplate':
        """This method enables using the @-operator (intended for matrix multiplication) for
         concatenating pulses. If one of the pulses is a SequencePulseTemplate the other pulse gets merged into it"""

        from qctoolkit.pulses.sequence_pulse_template import SequencePulseTemplate

        subtemplates = itertools.chain(self.subtemplates if isinstance(self, SequencePulseTemplate) else [self],
                                       other.subtemplates if isinstance(other, SequencePulseTemplate) else [other])
        return SequencePulseTemplate(*subtemplates)

    def __rmatmul__(self, other: MappingTuple) -> 'SequencePulseTemplate':
        from qctoolkit.pulses.sequence_pulse_template import SequencePulseTemplate

        subtemplates = itertools.chain([other],
                                       self.subtemplates if isinstance(self, SequencePulseTemplate) else [self])
        return SequencePulseTemplate(*subtemplates)


class AtomicPulseTemplate(PulseTemplate, MeasurementDefiner):
    """A PulseTemplate that does not imply any control flow disruptions and can be directly
    translated into a waveform.

    Implies that no AtomicPulseTemplate object is interruptable.
    """
    def __init__(self, *,
                 identifier: Optional[str],
                 measurements: Optional[List[MeasurementDeclaration]]):
        PulseTemplate.__init__(self, identifier=identifier)
        MeasurementDefiner.__init__(self, measurements=measurements)

    def is_interruptable(self) -> bool:
        return False

    @property
    def atomicity(self) -> bool:
        return True

    measurement_names = MeasurementDefiner.measurement_names

    def build_sequence(self,
                       sequencer: Sequencer,
                       parameters: Dict[str, Parameter],
                       conditions: Dict[str, Condition],
                       measurement_mapping: Dict[str, Optional[str]],
                       channel_mapping: Dict[ChannelID, Optional[ChannelID]],
                       instruction_block: InstructionBlock) -> None:
        parameters = {parameter_name: parameter_value.get_value()
                      for parameter_name, parameter_value in parameters.items()
                      if parameter_name in self.parameter_names}
        waveform = self.build_waveform(parameters,
                                       channel_mapping=channel_mapping)
        if waveform:
            measurements = self.get_measurement_windows(parameters=parameters, measurement_mapping=measurement_mapping)
            instruction_block.add_instruction_meas(measurements)
            instruction_block.add_instruction_exec(waveform)

    @abstractmethod
    def build_waveform(self,
                       parameters: Dict[str, Real],
                       channel_mapping: Dict[ChannelID, Optional[ChannelID]]) -> Optional[Waveform]:
        """Translate this PulseTemplate into a waveform according to the given parameters.

        Args:
            parameters (Dict(str -> Parameter)): A mapping of parameter names to real numbers.
            channel_mapping (Dict(ChannelID -> ChannelID): A mapping of Channel IDs
        Returns:
            Waveform object represented by this PulseTemplate object or None, if this object
                does not represent a valid waveform of finite length.
        """


class DoubleParameterNameException(Exception):

    def __init__(self, templateA: PulseTemplate, templateB: PulseTemplate, names: Set[str]) -> None:
        super().__init__()
        self.templateA = templateA
        self.templateB = templateB
        self.names = names

    def __str__(self) -> str:
        return "Cannot concatenate pulses '{}' and '{}' with a default parameter mapping. " \
               "Both define the following parameter names: {}".format(
            self.templateA, self.templateB, ', '.join(self.names)
        )
<|MERGE_RESOLUTION|>--- conflicted
+++ resolved
@@ -6,11 +6,7 @@
     - AtomicPulseTemplate: PulseTemplate that does imply any control flow disruptions and can be
         directly translated into a waveform.
 """
-<<<<<<< HEAD
-from abc import abstractmethod, abstractproperty
-=======
 from abc import abstractmethod
->>>>>>> 77a195f1
 from typing import Dict, Tuple, Set, Optional, Union, List
 import itertools
 from numbers import Real
