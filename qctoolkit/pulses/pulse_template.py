--- conflicted
+++ resolved
@@ -62,9 +62,6 @@
 
     @abstractproperty
     def num_channels(self) -> int:
-<<<<<<< HEAD
-        """Returns the number of hardware output channels this PulseTemplate defines."""
-=======
         """Returns the number of hardware output channels this PulseTemplate defines."""
 
 
@@ -99,5 +96,4 @@
                        instruction_block: InstructionBlock) -> None:
         waveform = self.build_waveform(parameters)
         if waveform:
-            instruction_block.add_instruction_exec(waveform)
->>>>>>> 0df62003
+            instruction_block.add_instruction_exec(waveform)