"""This module defines parameters and parameter declaration for usage in pulse modelling.

Classes:
    - Parameter: A base class representing a single pulse parameter.
    - ConstantParameter: A single parameter with a constant value.
    - MappedParameter: A parameter whose value is mathematically computed from another parameter.
    - ParameterNotProvidedException.
"""

from abc import abstractmethod
from typing import Optional, Union, Dict, Any, Iterable, Set, List, Mapping
from numbers import Real
import warnings

import sympy
import numpy

from qupulse.serialization import AnonymousSerializable
from qupulse.expressions import Expression, ExpressionVariableMissingException
from qupulse.parameter_scope import Scope
from qupulse.utils.types import HashableNumpyArray, DocStringABCMeta

__all__ = ["Parameter", "ConstantParameter",
           "ParameterNotProvidedException", "ParameterConstraintViolation", "ParameterConstraint"]



class Parameter(metaclass=DocStringABCMeta):
    """A parameter for pulses.
    
    Parameter specifies a concrete value which is inserted instead
    of the parameter declaration reference in a PulseTemplate if it satisfies
    the minimum and maximum boundary of the corresponding ParameterDeclaration.
    Implementations of Parameter may provide a single constant value or
    obtain values by computation (e.g. from measurement results).
    """
    @abstractmethod
    def get_value(self) -> Real:
        """Compute and return the parameter value."""

    @property
    @abstractmethod
    def requires_stop(self) -> bool:
        """Query whether the evaluation of this Parameter instance requires an interruption in
        execution/sequencing, e.g., because it depends on data that is only measured in during the
        next execution.

        Returns:
            True, if evaluating this Parameter instance requires an interruption.
        """

    def __eq__(self, other: 'Parameter') -> bool:
        return numpy.array_equal(self.get_value(), other.get_value())
        
        
class ConstantParameter(Parameter):
    """A pulse parameter with a constant value."""
    
    def __init__(self, value: Union[Real, numpy.ndarray, Expression, str, sympy.Expr]) -> None:
        """Create a ConstantParameter instance.

        Args:
            value (Real): The value of the parameter
        """
        warnings.warn("ConstantParameter is deprecated. Use plain number types instead", DeprecationWarning)

        super().__init__()
        try:
            if isinstance(value, Real):
                self._value = value
            elif isinstance(value, (str, Expression, sympy.Expr)):
                self._value = Expression(value).evaluate_numeric()
            else:
                self._value = numpy.array(value).view(HashableNumpyArray)
        except ExpressionVariableMissingException:
            raise RuntimeError("Expressions passed into ConstantParameter may not have free variables.")
        
    def get_value(self) -> Union[Real, numpy.ndarray]:
        return self._value

    def __hash__(self) -> int:
        return hash(self._value)

    @property
    def requires_stop(self) -> bool:
        return False

    def __repr__(self) -> str:
        return "<ConstantParameter {0}>".format(self._value)


class MappedParameter(Parameter):
    """A pulse parameter whose value is derived from other parameters via some mathematical
    expression.

    This class bundles an expression with some concrete Parameters which in turn can be derived from other Parameters.

    The dependencies of a MappedParameter instance are defined by the free variables appearing
    in the expression that defines how its value is derived.

    MappedParameter holds a dictionary which assign Parameter objects to these dependencies.
    Evaluation of the MappedParameter will raise a ParameterNotProvidedException if a Parameter
    object is missing for some dependency.
    """

    def __init__(self,
                 expression: Expression,
                 namespace: Optional[Mapping[str, Parameter]]=None) -> None:
        """Create a MappedParameter instance.

        Args:
            expression (Expression): The expression defining how the the value of this
                MappedParameter instance is derived from its dependencies.
             dependencies (Dict(str -> Parameter)): Parameter objects of the dependencies. The objects them selves must
             not change but the parameters might return different values.
        """
        warnings.warn("MappedParameter is deprecated. There should be no interface depending on it", DeprecationWarning)

        super().__init__()
        self._expression = expression
        self._namespace = dict() if namespace is None else namespace
        self._cached_value = None

    def _collect_dependencies(self) -> Dict[str, float]:
        # filter only real dependencies from the dependencies dictionary
        try:
            return {parameter_name: self._namespace[parameter_name].get_value()
                    for parameter_name in self._expression.variables}
        except KeyError as key_error:
            raise ParameterNotProvidedException(str(key_error)) from key_error

    def get_value(self) -> Union[Real, numpy.ndarray]:
        """Does not check explicitly if a parameter requires to stop."""
        if self._cached_value is None:
            self._cached_value = self._expression.evaluate_numeric(**self._collect_dependencies())
        return self._cached_value

    @property
    def expression(self):
        return self._expression

    def update_constants(self, new_values: Mapping[str, ConstantParameter]):
        """This is stupid"""
        for parameter_name, parameter in self._namespace.items():
            if hasattr(parameter, '__hash__'):
                # very stupid
                # a constant parameter has a hash function
                if parameter_name in new_values:
                    self._namespace[parameter_name] = new_values[parameter_name]
            else:
                parameter.update_constants(new_values)
        self._cached_value = None

    @property
    def requires_stop(self) -> bool:
        """Does not explicitly check that all parameters are provided if one requires stopping"""
        try:
            return any(self._namespace[v].requires_stop
                       for v in self._expression.variables)
        except KeyError as err:
            raise ParameterNotProvidedException(err.args[0]) from err

    def __eq__(self, other):
        if type(other) == type(self):
            return (self._expression == other._expression and
                    self._namespace == other._namespace)
        else:
            return NotImplemented

    def __repr__(self) -> str:
        try:
            value = self.get_value()
        except ParameterNotProvidedException:
            value = 'nothing'

        return "<MappedParameter {0} evaluating to {1}>".format(
            self._expression, value
        )


class ParameterConstraint(AnonymousSerializable):
    """A parameter constraint like 't_2 < 2.7' that can be used to set bounds to parameters."""
    def __init__(self, relation: Union[str, sympy.Expr]):
        super().__init__()
        if isinstance(relation, str) and '==' in relation:
            # The '==' operator is interpreted by sympy as exactly, however we need a symbolical evaluation
            self._expression = sympy.Eq(*sympy.sympify(relation.split('==')))
        else:
            self._expression = sympy.sympify(relation)
        if not isinstance(self._expression, sympy.boolalg.Boolean):
            raise ValueError('Constraint is not boolean')
        self._expression = Expression(self._expression)

    @property
    def affected_parameters(self) -> Set[str]:
        return set(self._expression.variables)

    def is_fulfilled(self, parameter: Mapping[str, Any]) -> bool:
        if not self.affected_parameters <= set(parameter.keys()):
            raise ParameterNotProvidedException((self.affected_parameters-set(parameter.keys())).pop())

        return numpy.all(self._expression.evaluate_in_scope(parameter))

    @property
    def sympified_expression(self) -> sympy.Expr:
        return self._expression.underlying_expression

    def __eq__(self, other: 'ParameterConstraint') -> bool:
        return self._expression.underlying_expression == other._expression.underlying_expression

    def __str__(self) -> str:
        if isinstance(self._expression.underlying_expression, sympy.Eq):
            return '{}=={}'.format(self._expression.underlying_expression.lhs,
                                   self._expression.underlying_expression.rhs)
        else:
            return str(self._expression.underlying_expression)

    def __repr__(self):
        return 'ParameterConstraint(%s)' % repr(str(self))

    def get_serialization_data(self) -> str:
        return str(self)


class ParameterConstrainer:
    """A class that implements the testing of parameter constraints. It is used by the subclassing pulse templates."""
    def __init__(self, *,
                 parameter_constraints: Optional[Iterable[Union[str, ParameterConstraint]]]) -> None:
        if parameter_constraints is None:
            self._parameter_constraints = []
        else:
            self._parameter_constraints = [constraint if isinstance(constraint, ParameterConstraint)
                                           else ParameterConstraint(constraint)
                                           for constraint in parameter_constraints]

    @property
    def parameter_constraints(self) -> List[ParameterConstraint]:
        return self._parameter_constraints

    def validate_parameter_constraints(self, parameters: [str, Union[Parameter, Real]], volatile: Set[str]) -> None:
        """
        Raises a ParameterConstraintViolation exception if one of the constraints is violated.

        Args:
            parameters: These parameters are checked.
            volatile: For each of these parameters a warning is raised if they appear in a constraint

        Raises:
            ParameterConstraintViolation: if one of the constraints is violated.

        Warnings:
            ConstrainedParameterIsVolatileWarning: if a constrained parameter is volatile
        """
        for constraint in self._parameter_constraints:
            constraint_parameters = {k: v.get_value() if isinstance(v, Parameter) else v for k, v in parameters.items()}
            if not constraint.is_fulfilled(constraint_parameters):
                raise ParameterConstraintViolation(constraint, constraint_parameters)

<<<<<<< HEAD
    def validate_scope(self, scope: Mapping[str, Real]):
        for constraint in self._parameter_constraints:
            if not constraint.is_fulfilled(scope):
                constrained_parameters = {parameter_name: scope[parameter_name]
                                          for parameter_name in constraint.affected_parameters}
                raise ParameterConstraintViolation(constraint, constrained_parameters)
=======
            # warn for every parameter to allow custom filtering
            for parameter in volatile.intersection(constraint_parameters):
                warnings.warn(ConstrainedParameterIsVolatileWarning(parameter_name=parameter, constraint=constraint))
>>>>>>> e7854d46

    @property
    def constrained_parameters(self) -> Set[str]:
        if self._parameter_constraints:
            return set.union(*(c.affected_parameters for c in self._parameter_constraints))
        else:
            return set()


class ParameterConstraintViolation(Exception):
    def __init__(self, constraint: ParameterConstraint, parameters: Dict[str, Real]):
        super().__init__("The constraint '{}' is not fulfilled.\nParameters: {}".format(constraint, parameters))
        self.constraint = constraint
        self.parameters = parameters


class ParameterNotProvidedException(Exception):
    """Indicates that a required parameter value was not provided."""
    
    def __init__(self, parameter_name: str) -> None:
        super().__init__()
        self.parameter_name = parameter_name
        
    def __str__(self) -> str:
        return "No value was provided for parameter '{0}'.".format(self.parameter_name)


class InvalidParameterNameException(Exception):
    def __init__(self, parameter_name: str):
        self.parameter_name = parameter_name

    def __str__(self) -> str:
        return '{} is an invalid parameter name'.format(self.parameter_name)


class ConstrainedParameterIsVolatileWarning(RuntimeWarning):
    def __init__(self, parameter_name: str, constraint: ParameterConstraint):
        super().__init__(parameter_name, constraint)

    @property
    def parameter_name(self) -> str:
        return self.args[0]

    @property
    def constraint(self) -> ParameterConstraint:
        return self.args[1]

    def __str__(self):
        return ("The parameter '{parameter_name}' is constrained "
                "by '{constraint}' but marked as volatile").format(parameter_name=self.parameter_name,
                                                                   constraint=self.constraint)<|MERGE_RESOLUTION|>--- conflicted
+++ resolved
@@ -256,18 +256,16 @@
             if not constraint.is_fulfilled(constraint_parameters):
                 raise ParameterConstraintViolation(constraint, constraint_parameters)
 
-<<<<<<< HEAD
+            # warn for every parameter to allow custom filtering
+            for parameter in volatile.intersection(constraint_parameters):
+                warnings.warn(ConstrainedParameterIsVolatileWarning(parameter_name=parameter, constraint=constraint))
+
     def validate_scope(self, scope: Mapping[str, Real]):
         for constraint in self._parameter_constraints:
             if not constraint.is_fulfilled(scope):
                 constrained_parameters = {parameter_name: scope[parameter_name]
                                           for parameter_name in constraint.affected_parameters}
                 raise ParameterConstraintViolation(constraint, constrained_parameters)
-=======
-            # warn for every parameter to allow custom filtering
-            for parameter in volatile.intersection(constraint_parameters):
-                warnings.warn(ConstrainedParameterIsVolatileWarning(parameter_name=parameter, constraint=constraint))
->>>>>>> e7854d46
 
     @property
     def constrained_parameters(self) -> Set[str]:
