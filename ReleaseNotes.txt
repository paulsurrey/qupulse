## pending/current ##

 - Hardware:
   - Add a `measure_program` method to the DAC interface. This method is used by the QCoDeS integration.
   - Add a `set_measurement_mask` to DAC interface. This method is used by the QCoDeS integration.
   - Add a `get_sample_times` util method to share code for exact and fast sample time calculation
<<<<<<< HEAD
=======
   - Add a driver for Tektronix AWG5000/7000
>>>>>>> e9e8fcff

- Pulse Templates:
    - `MappingPulseTemplate`:
        - `allow_partial_parameter_mapping` is now True as a default. The default can be changed with the class variable `MappingPulseTemplate.ALLOW_PARTIAL_PARAMETER_MAPPING`.
        - Add specializations for `map_parameters` because the auto-inference of the return type did not work for empty input.
        - Channels mapped to None are now dropped

- Expressions:
    - Expressions can now be formatted as floats if they do not have free variables

## 0.4 ##

- General:
    - Add utility function `qupulse.utils.types.has_type_interface` and use it to circumvent autoreload triggered isinstance fails
    - Add utility function `qupulse.utils.time_from_fraction` to make creation from numerator and denominator obvious.

- Pulse Templates:
    - `MappingPulseTemplate`:
        - Raise a ValueError if more than one inner channel is mapped to the same outer channel
    - Plotting:
        - Make `plotting.render` behaviour and return value consistent between calls with `InstructionBlock` and `Loop`. Render now always returns 3 arguments.

## 0.3 ##

- General:
    - Introduce qupulse.utils.isclose (an alias for math.isclose if available)
    - Dropped support for Python 3.4 in setup.py due to incompatible syntax in qupulse.
    - Official support for Python 3.7 has begun.

- Pulse Templates:
    - `AtomicMultichannelPulseTemplate`:
        - Add duration keyword argument & example (see MultiChannelTemplates notebook)
        - Make duration equality check approximate (numeric tolerance)
    - Plotting:
        - Add `time_slice` keyword argument to render() and plot()
    - Add `AbstractPulseTemplate` class
    - `PointPulseTemplate`:
        - Fixed bug in integral evaluation
    - Add `ParallelConstantChannelPulseTemplate` which allows adding a constant valued channel to an arbitrary pulse template

- Expressions:
    - Make ExpressionScalar hashable
    - Fix bug that prevented evaluation of expressions containing some special functions (`erfc`, `factorial`, etc.)

- Parameters:
    - `ConstantParameter` now accepts a `Expression` without free variables as value (given as `Expression` or string)

## 0.2 ##

- General:

    - officially removed support for Python 3.3 (qupulse and dependencies are not compatible anymore)

- Serialization / Storage:

    - Added functionality to easily access available content/identifiers in `PulseStorage` and `StorageBackend`.
    - DEPRECATED `list_contents()` of `StorageBackend` (use `contents property` instead).
    - DEPRECATED: `CachingBackend` because its functionality is a subset of `PulseStorage`.

- Expressions:
    - Fixed bug in `Expression.evaluate_numeric` if result is array of numeric sympy objects

## 0.1.2 ##<|MERGE_RESOLUTION|>--- conflicted
+++ resolved
@@ -4,10 +4,7 @@
    - Add a `measure_program` method to the DAC interface. This method is used by the QCoDeS integration.
    - Add a `set_measurement_mask` to DAC interface. This method is used by the QCoDeS integration.
    - Add a `get_sample_times` util method to share code for exact and fast sample time calculation
-<<<<<<< HEAD
-=======
    - Add a driver for Tektronix AWG5000/7000
->>>>>>> e9e8fcff
 
 - Pulse Templates:
     - `MappingPulseTemplate`:
