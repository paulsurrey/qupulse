from setuptools import setup, find_packages
import sys
import os
import re


def extract_version(version_file):
    version_match = re.search(r"^__version__ = ['\"]([^'\"]*)['\"]",
                              version_file, re.M)
    if version_match:
        return version_match.group(1)
    raise RuntimeError("Unable to find version string.")


if sys.version_info < (3, 5):
    sys.stderr.write('ERROR: You need Python 3.5 or later '
                     'to install the qupulse package.\n')
    exit(1)

packages = [package for package in find_packages()
            if package.startswith('qupulse')] + ['qctoolkit']

with open("README.md", "r") as fh:
    long_description = fh.read()

with open(os.path.join('qupulse', '__init__.py'), 'r') as init_file:
    init_file_content = init_file.read()

setup(name='qupulse',
      version=extract_version(init_file_content),
      description='A Quantum compUting PULse parametrization and SEquencing framework',
      long_description=long_description,
      long_description_content_type="text/markdown",

      author='Quantum Technology Group and Chair of Software Engineering, RWTH Aachen University',
      package_dir={'qupulse': 'qupulse', 'qctoolkit': 'qctoolkit'},
      packages=packages,
      python_requires='>=3.5',
      install_requires=['sympy>=1.1.1', 'numpy', 'cached_property'],
      extras_require={
          'plotting': ['matplotlib'],
          'VISA': ['pyvisa'],
          'tabor-instruments': ['pytabor>=1.0.1', 'teawg'],
<<<<<<< HEAD
          'zurich-instruments': ['zhinst'],
          'Faster-fractions': ['gmpy2']
=======
          'Faster-fractions': ['gmpy2'],
          'tektronix': 'tek_awg>=0.2.1'
>>>>>>> e9e8fcff
      },
      test_suite="tests",
      tests_require=['pytest_benchmark'],
      classifiers=[
          "Programming Language :: Python :: 3",
          "License :: OSI Approved :: MIT License",
          "Operating System :: OS Independent",
      ],
      url="https://github.com/qutech/qupulse",
)<|MERGE_RESOLUTION|>--- conflicted
+++ resolved
@@ -41,13 +41,9 @@
           'plotting': ['matplotlib'],
           'VISA': ['pyvisa'],
           'tabor-instruments': ['pytabor>=1.0.1', 'teawg'],
-<<<<<<< HEAD
           'zurich-instruments': ['zhinst'],
-          'Faster-fractions': ['gmpy2']
-=======
           'Faster-fractions': ['gmpy2'],
           'tektronix': 'tek_awg>=0.2.1'
->>>>>>> e9e8fcff
       },
       test_suite="tests",
       tests_require=['pytest_benchmark'],
