"""STANDARD LIBRARY IMPORTS"""
from abc import ABCMeta, abstractmethod
from typing import Dict, List, Tuple, Set
import logging

"""RELATED THIRD PARTY IMPORTS"""

"""LOCAL IMPORTS"""
from pulses.Parameter import ParameterDeclaration, TimeParameterDeclaration
from pulses.Sequencer import SequencingElement

logger = logging.getLogger(__name__)

<<<<<<< HEAD
class PulseTemplate(SequencingElement, metaclass = ABCMeta):
=======
MeasurementWindow = Tuple[int, int]

class PulseTemplate(metaclass = ABCMeta):
>>>>>>> 91c01d3a
    """!@brief A PulseTemplate represents the parametrized general structure of a pulse.
    
    A PulseTemplate described a pulse in an abstract way: It defines the structure of a pulse
    but might leave some timings or voltage levels undefined, thus declaring parameters.
    This allows to reuse a PulseTemplate for several pulses which have the same overall structure
    and differ only in concrete values for the parameters.
    Obtaining an actual pulse which can be executed by specifying values for these parameters is
    called instantiation of the PulseTemplate.
    """
    
    def __init__(self):
        super().__init__()

    @abstractmethod
    def __str__(self) -> str:
        pass
    
    @abstractmethod
    def get_time_parameter_names(self) -> Set[str]:
        """!@brief Return the set of names of declared time parameters."""
        pass
        
    @abstractmethod
    def get_voltage_parameter_names(self) -> Set[str]:
        """!@brief Return the set of names of declared voltage parameters."""
        pass
        
    @abstractmethod
    def get_time_parameter_declarations(self) -> Dict[str, TimeParameterDeclaration]:
        """!@brief Return a copy of the dictionary containing the time parameter declarations of this PulseTemplate."""
        pass
        
    @abstractmethod
    def get_voltage_parameter_declarations(self) -> Dict[str, ParameterDeclaration]:
        """!@brief Return a copy of the dictionary containing the voltage parameter declarations of this PulseTemplate."""
        pass

    @abstractmethod
    def get_measurement_windows(self, time_parameters: Dict[str, Parameter] = None) -> List[MeasurementWindow]:
        """!@brief Return all measurement windows defined in this PulseTemplate."""
        pass

    @abstractmethod
    def is_interruptable(self) -> bool:
        """!@brief Return true, if this PulseTemplate contains points at which it can halt if interrupted."""
        pass
<<<<<<< HEAD
       
    ##@abstractmethod
    ##def build_sequence(self, sequencer: Sequencer, timeParameters: Dict[str, Parameter], voltageParameters: Dict[str, Parameter], instructionBlock: InstructionBlock) -> None:
        ##pass
=======

    @abstractmethod
    def upload_waveform(self, upload_interface: PulseHardwareUploadInterface, parameters: Dict[str, Parameter]) -> Waveform:
        """!@brief Compile a waveform of the pulse represented by this PulseTemplate and the given parameters using the given HardwareUploadInterface object."""
        pass
>>>>>>> 91c01d3a


class ParameterNotInPulseTemplateException(Exception):
    """!@brief Indicates that a provided parameter was not declared in a PulseTemplate."""
    
    def __init__(self, name: str, pulse_template: PulseTemplate):
        super().__init__()
        self.name = name
        self.pulse_template = pulse_template

    def __str__(self):
        return "Parameter {1} not found".format(self.name)<|MERGE_RESOLUTION|>--- conflicted
+++ resolved
@@ -11,13 +11,9 @@
 
 logger = logging.getLogger(__name__)
 
-<<<<<<< HEAD
-class PulseTemplate(SequencingElement, metaclass = ABCMeta):
-=======
 MeasurementWindow = Tuple[int, int]
 
-class PulseTemplate(metaclass = ABCMeta):
->>>>>>> 91c01d3a
+class PulseTemplate(SequencingElement, metaclass = ABCMeta):
     """!@brief A PulseTemplate represents the parametrized general structure of a pulse.
     
     A PulseTemplate described a pulse in an abstract way: It defines the structure of a pulse
@@ -64,18 +60,10 @@
     def is_interruptable(self) -> bool:
         """!@brief Return true, if this PulseTemplate contains points at which it can halt if interrupted."""
         pass
-<<<<<<< HEAD
        
     ##@abstractmethod
     ##def build_sequence(self, sequencer: Sequencer, timeParameters: Dict[str, Parameter], voltageParameters: Dict[str, Parameter], instructionBlock: InstructionBlock) -> None:
         ##pass
-=======
-
-    @abstractmethod
-    def upload_waveform(self, upload_interface: PulseHardwareUploadInterface, parameters: Dict[str, Parameter]) -> Waveform:
-        """!@brief Compile a waveform of the pulse represented by this PulseTemplate and the given parameters using the given HardwareUploadInterface object."""
-        pass
->>>>>>> 91c01d3a
 
 
 class ParameterNotInPulseTemplateException(Exception):
