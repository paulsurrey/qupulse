import unittest
import warnings
from unittest import mock

from qupulse._program._loop import Loop
from qupulse.expressions import Expression
from qupulse.pulses.repetition_pulse_template import RepetitionPulseTemplate,ParameterNotIntegerException
from qupulse.pulses.parameters import ParameterNotProvidedException, ParameterConstraintViolation, ConstantParameter, \
    ParameterConstraint

from tests.pulses.sequencing_dummies import DummyPulseTemplate, DummyParameter, DummyWaveform, MeasurementWindowTestCase
from tests.serialization_dummies import DummySerializer
from tests.serialization_tests import SerializableTests
from tests._program.transformation_tests import TransformationStub
from tests.pulses.pulse_template_tests import PulseTemplateStub, get_appending_internal_create_program


class RepetitionPulseTemplateTest(unittest.TestCase):

    def test_init(self) -> None:
        body = DummyPulseTemplate()
        repetition_count = 3
        t = RepetitionPulseTemplate(body, repetition_count)
        self.assertEqual(repetition_count, t.repetition_count)
        self.assertEqual(body, t.body)

        repetition_count = 'foo'
        t = RepetitionPulseTemplate(body, repetition_count)
        self.assertEqual(repetition_count, t.repetition_count)
        self.assertEqual(body, t.body)

        with self.assertRaises(ValueError):
            RepetitionPulseTemplate(body, Expression(-1))

        with self.assertWarnsRegex(UserWarning, '0 repetitions',
                                   msg='RepetitionPulseTemplate did not raise a warning for 0 repetitions on consruction.'):
            RepetitionPulseTemplate(body, 0)

    def test_parameter_names_and_declarations(self) -> None:
        body = DummyPulseTemplate()
        t = RepetitionPulseTemplate(body, 5)
        self.assertEqual(body.parameter_names, t.parameter_names)

        body.parameter_names_ = {'foo', 't', 'bar'}
        self.assertEqual(body.parameter_names, t.parameter_names)

    def test_parameter_names(self) -> None:
        body = DummyPulseTemplate(parameter_names={'foo', 'bar'})
        t = RepetitionPulseTemplate(body, 5, parameter_constraints={'foo > hugo'}, measurements=[('meas', 'd', 0)])

        self.assertEqual({'foo', 'bar', 'hugo', 'd'}, t.parameter_names)

    def test_str(self) -> None:
        body = DummyPulseTemplate()
        t = RepetitionPulseTemplate(body, 9)
        self.assertIsInstance(str(t), str)
        t = RepetitionPulseTemplate(body, 'foo')
        self.assertIsInstance(str(t), str)

    def test_measurement_names(self):
        measurement_names = {'M'}
        body = DummyPulseTemplate(measurement_names=measurement_names)
        t = RepetitionPulseTemplate(body, 9)

        self.assertEqual(measurement_names, t.measurement_names)

        t = RepetitionPulseTemplate(body, 9, measurements=[('N', 1, 2)])
        self.assertEqual({'M', 'N'}, t.measurement_names)

    def test_duration(self):
        body = DummyPulseTemplate(duration='foo')
        t = RepetitionPulseTemplate(body, 'bar')

        self.assertEqual(t.duration, Expression('foo*bar'))

    def test_integral(self) -> None:
        dummy = DummyPulseTemplate(integrals=['foo+2', 'k*3+x**2'])
        template = RepetitionPulseTemplate(dummy, 7)
        self.assertEqual([Expression('7*(foo+2)'), Expression('7*(k*3+x**2)')], template.integral)

        template = RepetitionPulseTemplate(dummy, '2+m')
        self.assertEqual([Expression('(2+m)*(foo+2)'), Expression('(2+m)*(k*3+x**2)')], template.integral)

        template = RepetitionPulseTemplate(dummy, Expression('2+m'))
        self.assertEqual([Expression('(2+m)*(foo+2)'), Expression('(2+m)*(k*3+x**2)')], template.integral)

    def test_parameter_names_param_only_in_constraint(self) -> None:
        pt = RepetitionPulseTemplate(DummyPulseTemplate(parameter_names={'a'}), 'n', parameter_constraints=['a<c'])
        self.assertEqual(pt.parameter_names, {'a','c', 'n'})


class RepetitionPulseTemplateSequencingTests(MeasurementWindowTestCase):
    def test_internal_create_program(self):
        wf = DummyWaveform(duration=2.)
        body = PulseTemplateStub()

        rpt = RepetitionPulseTemplate(body, 'n_rep*mul', measurements=[('m', 'a', 'b')])

        parameters = dict(n_rep=ConstantParameter(3),
                          mul=ConstantParameter(2),
                          a=ConstantParameter(0.1),
                          b=ConstantParameter(0.2),
                          irrelevant=ConstantParameter(42))
        measurement_mapping = {'m': 'l'}
        channel_mapping = {'x': 'Y'}
        global_transformation = TransformationStub()
        to_single_waveform = {'to', 'single', 'waveform'}

        program = Loop()
        expected_program = Loop(children=[Loop(children=[Loop(waveform=wf)], repetition_count=6)],
                                measurements=[('l', .1, .2)])

        real_relevant_parameters = dict(n_rep=3, mul=2, a=0.1, b=0.2)

        with mock.patch.object(body, '_create_program',
                               wraps=get_appending_internal_create_program(wf, always_append=True)) as body_create_program:
            with mock.patch.object(rpt, 'validate_parameter_constraints') as validate_parameter_constraints:
                with mock.patch.object(rpt, 'get_repetition_count_value', return_value=6) as get_repetition_count_value:
                    with mock.patch.object(rpt, 'get_measurement_windows', return_value=[('l', .1, .2)]) as get_meas:
                        rpt._internal_create_program(parameters=parameters,
                                                     measurement_mapping=measurement_mapping,
                                                     channel_mapping=channel_mapping,
                                                     global_transformation=global_transformation,
                                                     to_single_waveform=to_single_waveform,
                                                     parent_loop=program, volatile=set())

                        self.assertEqual(program, expected_program)
                        body_create_program.assert_called_once_with(parameters=parameters,
                                                                    measurement_mapping=measurement_mapping,
                                                                    channel_mapping=channel_mapping,
                                                                    global_transformation=global_transformation,
                                                                    to_single_waveform=to_single_waveform,
                                                                    parent_loop=program.children[0], volatile=set())
                        validate_parameter_constraints.assert_called_once_with(parameters=parameters, volatile=set())
                        get_repetition_count_value.assert_called_once_with(real_relevant_parameters)
                        get_meas.assert_called_once_with(real_relevant_parameters, measurement_mapping)

    def test_create_program_constant_success_measurements(self) -> None:
        repetitions = 3
        body = DummyPulseTemplate(duration=2.0, waveform=DummyWaveform(duration=2, defined_channels={'A'}), measurements=[('b', 0, 1)])
        t = RepetitionPulseTemplate(body, repetitions, parameter_constraints=['foo<9'], measurements=[('my', 2, 2)])
        parameters = {'foo': 8}
        measurement_mapping = {'my': 'thy', 'b': 'b'}
        volatile = set()
        channel_mapping = {}
        program = Loop()
        t._internal_create_program(parameters=parameters,
                                   measurement_mapping=measurement_mapping,
                                   channel_mapping=channel_mapping,
                                   to_single_waveform=set(),
                                   global_transformation=None,
                                   parent_loop=program, volatile=volatile)

        self.assertEqual(1, len(program.children))
        internal_loop = program[0]  # type: Loop
        self.assertEqual(repetitions, internal_loop.repetition_count)

        self.assertEqual(1, len(internal_loop))
        self.assertEqual((parameters, measurement_mapping, channel_mapping, internal_loop, volatile), body.create_program_calls[-1])
        self.assertEqual(body.waveform, internal_loop[0].waveform)

        self.assert_measurement_windows_equal({'b': ([0, 2, 4], [1, 1, 1]), 'thy': ([2], [2])}, program.get_measurement_windows())

<<<<<<< HEAD
=======
        # done in MultiChannelProgram
        program.cleanup()

        self.assert_measurement_windows_equal({'b': ([0, 2, 4], [1, 1, 1]), 'thy': ([2], [2])},
                                              program.get_measurement_windows())

        # ensure same result as from Sequencer
        sequencer = Sequencer()
        sequencer.push(t, parameters=parameters, conditions={}, window_mapping=measurement_mapping, channel_mapping=channel_mapping)
        block = sequencer.build()
        program_old = MultiChannelProgram(block, channels={'A'}).programs[frozenset({'A'})]
        self.assertEqual(program_old, program)

>>>>>>> e7854d46
    def test_create_program_declaration_success(self) -> None:
        repetitions = "foo"
        body = DummyPulseTemplate(duration=2.0, waveform=DummyWaveform(duration=2, defined_channels={'A'}))
        t = RepetitionPulseTemplate(body, repetitions, parameter_constraints=['foo<9'])
        parameters = dict(foo=ConstantParameter(3))
        measurement_mapping = dict(moth='fire')
        channel_mapping = dict(asd='f')
        volatile = set()
        program = Loop()
        t._internal_create_program(parameters=parameters,
                                   measurement_mapping=measurement_mapping,
                                   channel_mapping=channel_mapping,
                                   to_single_waveform=set(),
                                   global_transformation=None,
                                   parent_loop=program, volatile=set())

        self.assertEqual(1, program.repetition_count)
        self.assertEqual(1, len(program.children))
        internal_loop = program.children[0]  # type: Loop
        self.assertEqual(parameters[repetitions].get_value(), internal_loop.repetition_count)

        self.assertEqual(1, len(internal_loop))
        self.assertEqual((parameters, measurement_mapping, channel_mapping, internal_loop, volatile), body.create_program_calls[-1])
        self.assertEqual(body.waveform, internal_loop[0].waveform)

        self.assert_measurement_windows_equal({}, program.get_measurement_windows())

        # ensure same result as from Sequencer
        ## not the same as from Sequencer. Sequencer simplifies the whole thing to a single loop executing the waveform 3 times
        ## due to absence of non-repeated measurements. create_program currently does no such optimization

    def test_create_program_declaration_success_appended_measurements(self) -> None:
        repetitions = "foo"
        body = DummyPulseTemplate(duration=2.0, waveform=DummyWaveform(duration=2), measurements=[('b', 0, 1)])
        t = RepetitionPulseTemplate(body, repetitions, parameter_constraints=['foo<9'], measurements=[('moth', 0, 'meas_end')])
        parameters = dict(foo=ConstantParameter(3), meas_end=ConstantParameter(7.1))
        measurement_mapping = dict(moth='fire', b='b')
        channel_mapping = dict(asd='f')
        volatile = set()
        children = [Loop(waveform=DummyWaveform(duration=0))]
        program = Loop(children=children, measurements=[('a', [0], [1])], repetition_count=2)

        t._internal_create_program(parameters=parameters,
                                   measurement_mapping=measurement_mapping,
                                   channel_mapping=channel_mapping,
                                   to_single_waveform=set(),
                                   global_transformation=None,
                                   parent_loop=program, volatile=volatile)

        self.assertEqual(2, program.repetition_count)
        self.assertEqual(2, len(program.children))
        self.assertIs(program.children[0], children[0])
        internal_loop = program.children[1]  # type: Loop
        self.assertEqual(parameters[repetitions].get_value(), internal_loop.repetition_count)

        self.assertEqual(1, len(internal_loop))
        self.assertEqual((parameters, measurement_mapping, channel_mapping, internal_loop, volatile), body.create_program_calls[-1])
        self.assertEqual(body.waveform, internal_loop[0].waveform)

        self.assert_measurement_windows_equal({'fire': ([0, 6], [7.1, 7.1]),
                                         'b': ([0, 2, 4, 6, 8, 10], [1, 1, 1, 1, 1, 1]),
                                         'a': ([0], [1])}, program.get_measurement_windows())

        # not ensure same result as from Sequencer here - we're testing appending to an already existing parent loop
        # which is a use case that does not immediately arise from using Sequencer

    def test_create_program_declaration_success_measurements(self) -> None:
        repetitions = "foo"
        body = DummyPulseTemplate(duration=2.0, waveform=DummyWaveform(duration=2), measurements=[('b', 0, 1)])
        t = RepetitionPulseTemplate(body, repetitions, parameter_constraints=['foo<9'], measurements=[('moth', 0, 'meas_end')])
        parameters = dict(foo=ConstantParameter(3), meas_end=ConstantParameter(7.1))
        measurement_mapping = dict(moth='fire', b='b')
        channel_mapping = dict(asd='f')
        volatile = set()
        program = Loop()
        t._internal_create_program(parameters=parameters,
                                   measurement_mapping=measurement_mapping,
                                   channel_mapping=channel_mapping,
                                   to_single_waveform=set(),
                                   global_transformation=None,
                                   parent_loop=program, volatile=set())

        self.assertEqual(1, program.repetition_count)
        self.assertEqual(1, len(program.children))
        internal_loop = program.children[0]  # type: Loop
        self.assertEqual(parameters[repetitions].get_value(), internal_loop.repetition_count)

        self.assertEqual(1, len(internal_loop))
        self.assertEqual((parameters, measurement_mapping, channel_mapping, internal_loop, volatile), body.create_program_calls[-1])
        self.assertEqual(body.waveform, internal_loop[0].waveform)

        self.assert_measurement_windows_equal({'fire': ([0], [7.1]), 'b': ([0, 2, 4], [1, 1, 1])}, program.get_measurement_windows())

<<<<<<< HEAD
=======
        # MultiChannelProgram calls cleanup
        program.cleanup()
        self.assert_measurement_windows_equal({'fire': ([0], [7.1]), 'b': ([0, 2, 4], [1, 1, 1])}, program.get_measurement_windows())

        # ensure same result as from Sequencer
        sequencer = Sequencer()
        sequencer.push(t, parameters=parameters, conditions={}, window_mapping=measurement_mapping,
                       channel_mapping=channel_mapping)
        block = sequencer.build()
        program_old = MultiChannelProgram(block, channels={'A'}).programs[frozenset({'A'})]
        self.assertEqual(program_old, program)

>>>>>>> e7854d46
    def test_create_program_declaration_exceeds_bounds(self) -> None:
        repetitions = "foo"
        body_program = Loop(waveform=DummyWaveform(duration=1.0))
        body = DummyPulseTemplate(duration=2.0, program=body_program)
        t = RepetitionPulseTemplate(body, repetitions, parameter_constraints=['foo<9'])
        parameters = dict(foo=ConstantParameter(9))
        measurement_mapping = dict(moth='fire')
        channel_mapping = dict(asd='f')

        children = [Loop(waveform=DummyWaveform(duration=0))]
        program = Loop(children=children)
        with self.assertRaises(ParameterConstraintViolation):
            t._internal_create_program(parameters=parameters,
                                       measurement_mapping=measurement_mapping,
                                       channel_mapping=channel_mapping,
                                   to_single_waveform=set(),
                                   global_transformation=None,
                                       parent_loop=program, volatile=set())
        self.assertFalse(body.create_program_calls)
        self.assertEqual(1, program.repetition_count)
        self.assertEqual(children, list(program.children))
        self.assertIsNone(program.waveform)
        self.assert_measurement_windows_equal({}, program.get_measurement_windows())

    def test_create_program_declaration_parameter_not_provided(self) -> None:
        repetitions = "foo"
        body = DummyPulseTemplate(waveform=DummyWaveform(duration=2.0))
        t = RepetitionPulseTemplate(body, repetitions, parameter_constraints=['foo<9'], measurements=[('a', 'd', 1)])
        parameters = {}
        measurement_mapping = dict(moth='fire')
        channel_mapping = dict(asd='f')
        children = [Loop(waveform=DummyWaveform(duration=0))]
        program = Loop(children=children)
        with self.assertRaises(ParameterNotProvidedException):
            t._internal_create_program(parameters=parameters,
                                       measurement_mapping=measurement_mapping,
                                       channel_mapping=channel_mapping,
                                   to_single_waveform=set(),
                                   global_transformation=None,
                                       parent_loop=program, volatile=set())

        parameters = {'foo': ConstantParameter(7)}
        with self.assertRaises(ParameterNotProvidedException):
            t._internal_create_program(parameters=parameters,
                                       measurement_mapping=measurement_mapping,
                                       channel_mapping=channel_mapping,
                                   to_single_waveform=set(),
                                   global_transformation=None,
                                       parent_loop=program, volatile=set())

        self.assertFalse(body.create_program_calls)
        self.assertEqual(1, program.repetition_count)
        self.assertEqual(children, list(program.children))
        self.assertIsNone(program.waveform)
        self.assert_measurement_windows_equal({}, program.get_measurement_windows())

    def test_create_program_declaration_parameter_value_not_whole(self) -> None:
        repetitions = "foo"
        body = DummyPulseTemplate(duration=2.0, waveform=DummyWaveform(duration=2.0))
        t = RepetitionPulseTemplate(body, repetitions, parameter_constraints=['foo<9'])
        parameters = dict(foo=ConstantParameter(3.3))
        measurement_mapping = dict(moth='fire')
        channel_mapping = dict(asd='f')
        children = [Loop(waveform=DummyWaveform(duration=0))]
        program = Loop(children=children)
        with self.assertRaises(ParameterNotIntegerException):
            t._internal_create_program(parameters=parameters,
                                       measurement_mapping=measurement_mapping,
                                       channel_mapping=channel_mapping,
                                   to_single_waveform=set(),
                                   global_transformation=None,
                                       parent_loop=program, volatile=set())
        self.assertFalse(body.create_program_calls)
        self.assertEqual(1, program.repetition_count)
        self.assertEqual(children, list(program.children))
        self.assertIsNone(program.waveform)
        self.assert_measurement_windows_equal({}, program.get_measurement_windows())

    def test_create_program_constant_measurement_mapping_failure(self) -> None:
        repetitions = "foo"
        body = DummyPulseTemplate(duration=2.0, waveform=DummyWaveform(duration=2.0), measurements=[('b', 0, 1)])
        t = RepetitionPulseTemplate(body, repetitions, parameter_constraints=['foo<9'], measurements=[('a', 0, 1)])
        parameters = dict(foo=ConstantParameter(3))
        measurement_mapping = dict()
        channel_mapping = dict(asd='f')
        children = [Loop(waveform=DummyWaveform(duration=0))]
        program = Loop(children=children)
        with self.assertRaises(KeyError):
            t._internal_create_program(parameters=parameters,
                                       measurement_mapping=measurement_mapping,
                                       channel_mapping=channel_mapping,
                                       to_single_waveform=set(),
                                       global_transformation=None,
                                       parent_loop=program, volatile=set())

        # test for failure on child level
        measurement_mapping = dict(a='a')
        with self.assertRaises(KeyError):
            t._internal_create_program(parameters=parameters,
                                       measurement_mapping=measurement_mapping,
                                       channel_mapping=channel_mapping,
                                       to_single_waveform=set(),
                                       global_transformation=None,
                                       parent_loop=program, volatile=set())
        self.assertFalse(body.create_program_calls)
        self.assertEqual(1, program.repetition_count)
        self.assertEqual(children, list(program.children))
        self.assertIsNone(program.waveform)
        self.assert_measurement_windows_equal({}, program.get_measurement_windows())

    def test_create_program_rep_count_zero_constant(self) -> None:
        repetitions = 0
        body_program = Loop(waveform=DummyWaveform(duration=1.0))
        body = DummyPulseTemplate(duration=2.0, program=body_program)

        # suppress warning about 0 repetitions on construction here, we are only interested in correct behavior during sequencing (i.e., do nothing)
        with warnings.catch_warnings(record=True):
            t = RepetitionPulseTemplate(body, repetitions)

        parameters = {}
        measurement_mapping = dict(moth='fire')
        channel_mapping = dict(asd='f')

        program = Loop()
        t._internal_create_program(parameters=parameters,
                                   measurement_mapping=measurement_mapping,
                                   channel_mapping=channel_mapping,
                                   to_single_waveform=set(),
                                   global_transformation=None,
                                   parent_loop=program, volatile=set())
        self.assertFalse(body.create_program_calls)
        self.assertFalse(program.children)
        self.assertEqual(1, program.repetition_count)
        self.assertEqual(None, program._measurements)

    def test_create_program_rep_count_zero_constant_with_measurement(self) -> None:
        repetitions = 0
        body_program = Loop(waveform=DummyWaveform(duration=1.0))
        body = DummyPulseTemplate(duration=2.0, program=body_program)

        # suppress warning about 0 repetitions on construction here, we are only interested in correct behavior during sequencing (i.e., do nothing)
        with warnings.catch_warnings(record=True):
            t = RepetitionPulseTemplate(body, repetitions, measurements=[('moth', 0, 'meas_end')])

        parameters = dict(meas_end=ConstantParameter(7.1))
        measurement_mapping = dict(moth='fire')
        channel_mapping = dict(asd='f')

        program = Loop()
        t._internal_create_program(parameters=parameters,
                                   measurement_mapping=measurement_mapping,
                                   channel_mapping=channel_mapping,
                                   to_single_waveform=set(),
                                   global_transformation=None,
                                   parent_loop=program, volatile=set())
        self.assertFalse(body.create_program_calls)
        self.assertFalse(program.children)
        self.assertEqual(1, program.repetition_count)
        self.assertEqual(None, program._measurements)

<<<<<<< HEAD
=======
        # ensure same result as from Sequencer
        sequencer = Sequencer()
        sequencer.push(t, parameters=parameters, conditions={}, window_mapping=measurement_mapping,
                       channel_mapping=channel_mapping)
        block = sequencer.build()
        program_old = MultiChannelProgram(block, channels={'A'}).programs[frozenset({'A'})]
        self.assertEqual(program_old.repetition_count, program.repetition_count)
        self.assertEqual(program_old.waveform, program.waveform)
        self.assertEqual(list(program_old.children), list(program.children))
        # program_old will have measurements which program has not!

>>>>>>> e7854d46
    def test_create_program_rep_count_zero_declaration(self) -> None:
        repetitions = "foo"
        body_program = Loop(waveform=DummyWaveform(duration=1.0))
        body = DummyPulseTemplate(duration=2.0, program=body_program)

        # suppress warning about 0 repetitions on construction here, we are only interested in correct behavior during sequencing (i.e., do nothing)
        with warnings.catch_warnings(record=True):
            t = RepetitionPulseTemplate(body, repetitions)

        parameters = dict(foo=ConstantParameter(0))
        measurement_mapping = dict(moth='fire')
        channel_mapping = dict(asd='f')

        program = Loop()
        t._internal_create_program(parameters=parameters,
                                   measurement_mapping=measurement_mapping,
                                   channel_mapping=channel_mapping,
                                   to_single_waveform=set(),
                                   global_transformation=None,
                                   parent_loop=program, volatile=set())
        self.assertFalse(body.create_program_calls)
        self.assertFalse(program.children)
        self.assertEqual(1, program.repetition_count)
        self.assertEqual(None, program._measurements)

    def test_create_program_rep_count_zero_declaration_with_measurement(self) -> None:
        repetitions = "foo"
        body_program = Loop(waveform=DummyWaveform(duration=1.0))
        body = DummyPulseTemplate(duration=2.0, program=body_program)

        # suppress warning about 0 repetitions on construction here, we are only interested in correct behavior during sequencing (i.e., do nothing)
        with warnings.catch_warnings(record=True):
            t = RepetitionPulseTemplate(body, repetitions, measurements=[('moth', 0, 'meas_end')])

        parameters = dict(foo=ConstantParameter(0), meas_end=ConstantParameter(7.1))
        measurement_mapping = dict(moth='fire')
        channel_mapping = dict(asd='f')

        program = Loop()
        t._internal_create_program(parameters=parameters,
                                   measurement_mapping=measurement_mapping,
                                   channel_mapping=channel_mapping,
                                   to_single_waveform=set(),
                                   global_transformation=None,
                                   parent_loop=program, volatile=set())
        self.assertFalse(body.create_program_calls)
        self.assertFalse(program.children)
        self.assertEqual(1, program.repetition_count)
        self.assertEqual(None, program._measurements)

<<<<<<< HEAD
=======
        # ensure same result as from Sequencer
        sequencer = Sequencer()
        sequencer.push(t, parameters=parameters, conditions={}, window_mapping=measurement_mapping,
                       channel_mapping=channel_mapping)
        block = sequencer.build()
        program_old = MultiChannelProgram(block, channels={'A'}).programs[frozenset({'A'})]
        self.assertEqual(program_old.repetition_count, program.repetition_count)
        self.assertEqual(program_old.waveform, program.waveform)
        self.assertEqual(list(program_old.children), list(program.children))
        # program_old will have measurements which program has not!

>>>>>>> e7854d46
    def test_create_program_rep_count_neg_declaration(self) -> None:
        repetitions = "foo"
        body_program = Loop(waveform=DummyWaveform(duration=1.0))
        body = DummyPulseTemplate(duration=2.0, program=body_program)

        # suppress warning about 0 repetitions on construction here, we are only interested in correct behavior during sequencing (i.e., do nothing)
        with warnings.catch_warnings(record=True):
            t = RepetitionPulseTemplate(body, repetitions)

        parameters = dict(foo=ConstantParameter(-1))
        measurement_mapping = dict(moth='fire')
        channel_mapping = dict(asd='f')

        program = Loop()
        t._internal_create_program(parameters=parameters,
                                   measurement_mapping=measurement_mapping,
                                   channel_mapping=channel_mapping,
                                   to_single_waveform=set(),
                                   global_transformation=None,
                                   parent_loop=program, volatile=set())
        self.assertFalse(body.create_program_calls)
        self.assertFalse(program.children)
        self.assertEqual(1, program.repetition_count)
        self.assertEqual(None, program._measurements)

    def test_create_program_rep_count_neg_declaration_with_measurements(self) -> None:
        repetitions = "foo"
        body_program = Loop(waveform=DummyWaveform(duration=1.0))
        body = DummyPulseTemplate(duration=2.0, program=body_program)

        # suppress warning about 0 repetitions on construction here, we are only interested in correct behavior during sequencing (i.e., do nothing)
        with warnings.catch_warnings(record=True):
            t = RepetitionPulseTemplate(body, repetitions, measurements=[('moth', 0, 'meas_end')])

        parameters = dict(foo=ConstantParameter(-1), meas_end=ConstantParameter(7.1))
        measurement_mapping = dict(moth='fire')
        channel_mapping = dict(asd='f')

        program = Loop()
        t._internal_create_program(parameters=parameters,
                                   measurement_mapping=measurement_mapping,
                                   channel_mapping=channel_mapping,
                                   to_single_waveform=set(),
                                   global_transformation=None,
                                   parent_loop=program, volatile=set())
        self.assertFalse(body.create_program_calls)
        self.assertFalse(program.children)
        self.assertEqual(1, program.repetition_count)
        self.assertEqual(None, program._measurements)

<<<<<<< HEAD
=======
        # ensure same result as from Sequencer
        sequencer = Sequencer()
        sequencer.push(t, parameters=parameters, conditions={}, window_mapping=measurement_mapping,
                       channel_mapping=channel_mapping)
        block = sequencer.build()
        program_old = MultiChannelProgram(block, channels={'A'}).programs[frozenset({'A'})]
        self.assertEqual(program_old.repetition_count, program.repetition_count)
        self.assertEqual(program_old.waveform, program.waveform)
        self.assertEqual(list(program_old.children), list(program.children))
        # program_old will have measurements which program has not!

>>>>>>> e7854d46
    def test_create_program_none_subprogram(self) -> None:
        repetitions = "foo"
        body = DummyPulseTemplate(duration=0.0, waveform=None)
        t = RepetitionPulseTemplate(body, repetitions, parameter_constraints=['foo<9'])
        parameters = dict(foo=ConstantParameter(3))
        measurement_mapping = dict(moth='fire')
        channel_mapping = dict(asd='f')
        volatile = set()
        program = Loop()
        t._internal_create_program(parameters=parameters,
                                   measurement_mapping=measurement_mapping,
                                   channel_mapping=channel_mapping,
                                   to_single_waveform=set(),
                                   global_transformation=None,
                                   parent_loop=program, volatile=volatile)
        self.assertFalse(program.children)
        self.assertEqual(1, program.repetition_count)
        self.assertEqual(None, program._measurements)

<<<<<<< HEAD
=======
        # ensure same result as from Sequencer
        sequencer = Sequencer()
        sequencer.push(t, parameters=parameters, conditions={}, window_mapping=measurement_mapping,
                       channel_mapping=channel_mapping)
        block = sequencer.build()
        program_old = MultiChannelProgram(block, channels={'A'}).programs[frozenset({'A'})]
        self.assertEqual(program_old.waveform, program.waveform)
        self.assertEqual(list(program_old.children), list(program.children))
        self.assertEqual(program_old._measurements, program._measurements)
        # Sequencer does set a repetition count if no inner program is present; create_program does not

>>>>>>> e7854d46
    def test_create_program_none_subprogram_with_measurement(self) -> None:
        repetitions = "foo"
        body = DummyPulseTemplate(duration=2.0, waveform=None, measurements=[('b', 2, 3)])
        t = RepetitionPulseTemplate(body, repetitions, parameter_constraints=['foo<9'], measurements=[('moth', 0, 'meas_end')])
        parameters = dict(foo=ConstantParameter(3), meas_end=ConstantParameter(7.1))
        measurement_mapping = dict(moth='fire', b='b')
        channel_mapping = dict(asd='f')
        volatile = set()
        program = Loop()

        t._internal_create_program(parameters=parameters,
                                   measurement_mapping=measurement_mapping,
                                   channel_mapping=channel_mapping,
                                   to_single_waveform=set(),
                                   global_transformation=None,
                                   parent_loop=program, volatile=volatile)
        self.assertFalse(program.children)
        self.assertEqual(1, program.repetition_count)
        self.assertEqual(None, program._measurements)

<<<<<<< HEAD
=======
        # ensure same result as from Sequencer
        sequencer = Sequencer()
        sequencer.push(t, parameters=parameters, conditions={}, window_mapping=measurement_mapping,
                       channel_mapping=channel_mapping)
        block = sequencer.build()
        program_old = MultiChannelProgram(block, channels={'A'}).programs[frozenset({'A'})]
        self.assertEqual(program_old.waveform, program.waveform)
        self.assertEqual(list(program_old.children), list(program.children))
        # program_old will have measurements which program has not!
        # Sequencer does set a repetition count if no inner program is present; create_program does not


class RepetitionPulseTemplateOldSequencingTests(unittest.TestCase):

    def setUp(self) -> None:
        self.body = DummyPulseTemplate()
        self.repetitions = 'foo'
        self.template = RepetitionPulseTemplate(self.body, self.repetitions, parameter_constraints=['foo<9'])
        self.sequencer = DummySequencer()
        self.block = DummyInstructionBlock()

    def test_build_sequence_constant(self) -> None:
        repetitions = 3
        t = RepetitionPulseTemplate(self.body, repetitions)
        parameters = {}
        measurement_mapping = {'my': 'thy'}
        conditions = dict(foo=DummyCondition(requires_stop=True))
        channel_mapping = {}
        t.build_sequence(self.sequencer, parameters, conditions, measurement_mapping, channel_mapping, self.block)

        self.assertTrue(self.block.embedded_blocks)
        body_block = self.block.embedded_blocks[0]
        self.assertEqual({body_block}, set(self.sequencer.sequencing_stacks.keys()))
        self.assertEqual([(self.body, parameters, conditions, measurement_mapping, channel_mapping)], self.sequencer.sequencing_stacks[body_block])
        self.assertEqual([REPJInstruction(repetitions, InstructionPointer(body_block, 0))], self.block.instructions)

    def test_build_sequence_declaration_success(self) -> None:
        parameters = dict(foo=ConstantParameter(3))
        conditions = dict(foo=DummyCondition(requires_stop=True))
        measurement_mapping = dict(moth='fire')
        channel_mapping = dict(asd='f')
        self.template.build_sequence(self.sequencer, parameters, conditions, measurement_mapping, channel_mapping, self.block)

        self.assertTrue(self.block.embedded_blocks)
        body_block = self.block.embedded_blocks[0]
        self.assertEqual({body_block}, set(self.sequencer.sequencing_stacks.keys()))
        self.assertEqual([(self.body, parameters, conditions, measurement_mapping, channel_mapping)],
                         self.sequencer.sequencing_stacks[body_block])
        self.assertEqual([REPJInstruction(3, InstructionPointer(body_block, 0))], self.block.instructions)

    def test_parameter_not_provided(self):
        parameters = dict(foo=ConstantParameter(4))
        conditions = dict(foo=DummyCondition(requires_stop=True))
        measurement_mapping = dict(moth='fire')
        channel_mapping = dict(asd='f')

        template = RepetitionPulseTemplate(self.body, 'foo*bar', parameter_constraints=['foo<9'])

        with self.assertRaises(ParameterNotProvidedException):
            template.build_sequence(self.sequencer, parameters, conditions, measurement_mapping, channel_mapping,
                                     self.block)

    def test_build_sequence_declaration_exceeds_bounds(self) -> None:
        parameters = dict(foo=ConstantParameter(9))
        conditions = dict(foo=DummyCondition(requires_stop=True))
        with self.assertRaises(ParameterConstraintViolation):
            self.template.build_sequence(self.sequencer, parameters, conditions, {}, {}, self.block)
        self.assertFalse(self.sequencer.sequencing_stacks)

    def test_build_sequence_declaration_parameter_missing(self) -> None:
        parameters = {}
        conditions = dict(foo=DummyCondition(requires_stop=True))
        with self.assertRaises(ParameterNotProvidedException):
            self.template.build_sequence(self.sequencer, parameters, conditions, {}, {}, self.block)
        self.assertFalse(self.sequencer.sequencing_stacks)

    def test_build_sequence_declaration_parameter_value_not_whole(self) -> None:
        parameters = dict(foo=ConstantParameter(3.3))
        conditions = dict(foo=DummyCondition(requires_stop=True))
        with self.assertRaises(ParameterNotIntegerException):
            self.template.build_sequence(self.sequencer, parameters, conditions, {}, {}, self.block)
        self.assertFalse(self.sequencer.sequencing_stacks)

    def test_rep_count_zero_constant(self) -> None:
        repetitions = 0
        parameters = {}
        measurement_mapping = {}
        conditions = {}
        channel_mapping = {}

        # suppress warning about 0 repetitions on construction here, we are only interested in correct behavior during sequencing (i.e., do nothing)
        with warnings.catch_warnings(record=True):
            t = RepetitionPulseTemplate(self.body, repetitions)
            t.build_sequence(self.sequencer, parameters, conditions, measurement_mapping, channel_mapping, self.block)

            self.assertFalse(self.block.embedded_blocks) # no new blocks created
            self.assertFalse(self.block.instructions) # no instructions added to block

    def test_rep_count_zero_declaration(self) -> None:
        t = self.template
        parameters = dict(foo=ConstantParameter(0))
        measurement_mapping = {}
        conditions = {}
        channel_mapping = {}
        t.build_sequence(self.sequencer, parameters, conditions, measurement_mapping, channel_mapping, self.block)

        self.assertFalse(self.block.embedded_blocks) # no new blocks created
        self.assertFalse(self.block.instructions) # no instructions added to block

    def test_rep_count_neg_declaration(self) -> None:
        t = self.template
        parameters = dict(foo=ConstantParameter(-1))
        measurement_mapping = {}
        conditions = {}
        channel_mapping = {}
        t.build_sequence(self.sequencer, parameters, conditions, measurement_mapping, channel_mapping, self.block)

        self.assertFalse(self.block.embedded_blocks)  # no new blocks created
        self.assertFalse(self.block.instructions)  # no instructions added to block

    def test_requires_stop_constant(self) -> None:
        body = DummyPulseTemplate(requires_stop=False)
        t = RepetitionPulseTemplate(body, 2)
        self.assertFalse(t.requires_stop({}, {}))
        body.requires_stop_ = True
        self.assertFalse(t.requires_stop({}, {}))

    def test_requires_stop_declaration(self) -> None:
        body = DummyPulseTemplate(requires_stop=False)
        t = RepetitionPulseTemplate(body, 'foo')

        parameter = DummyParameter()
        parameters = dict(foo=parameter)
        condition = DummyCondition()
        conditions = dict(foo=condition)

        for body_requires_stop in [True, False]:
            for condition_requires_stop in [True, False]:
                for parameter_requires_stop in [True, False]:
                    body.requires_stop_ = body_requires_stop
                    condition.requires_stop_ = condition_requires_stop
                    parameter.requires_stop_ = parameter_requires_stop
                    self.assertEqual(parameter_requires_stop, t.requires_stop(parameters, conditions))

>>>>>>> e7854d46

class RepetitionPulseTemplateSerializationTests(SerializableTests, unittest.TestCase):

    @property
    def class_to_test(self):
        return RepetitionPulseTemplate

    def make_kwargs(self):
        return {
            'body': DummyPulseTemplate(),
            'repetition_count': 3,
            'parameter_constraints': [str(ParameterConstraint('a<b'))],
            'measurements': [('m', 0, 1)]
        }

    def assert_equal_instance_except_id(self, lhs: RepetitionPulseTemplate, rhs: RepetitionPulseTemplate):
        self.assertIsInstance(lhs, RepetitionPulseTemplate)
        self.assertIsInstance(rhs, RepetitionPulseTemplate)
        self.assertEqual(lhs.body, rhs.body)
        self.assertEqual(lhs.parameter_constraints, rhs.parameter_constraints)
        self.assertEqual(lhs.measurement_declarations, rhs.measurement_declarations)


class RepetitionPulseTemplateOldSerializationTests(unittest.TestCase):

    def test_get_serialization_data_minimal_old(self) -> None:
        # test for deprecated version during transition period, remove after final switch
        with self.assertWarnsRegex(DeprecationWarning, "deprecated",
                                   msg="RepetitionPT does not issue warning for old serialization routines."):
            serializer = DummySerializer(deserialize_callback=lambda x: x['name'])
            body = DummyPulseTemplate()
            repetition_count = 3
            template = RepetitionPulseTemplate(body, repetition_count)
            expected_data = dict(
                body=str(id(body)),
                repetition_count=repetition_count,
            )
            data = template.get_serialization_data(serializer)
            self.assertEqual(expected_data, data)

    def test_get_serialization_data_all_features_old(self) -> None:
        # test for deprecated version during transition period, remove after final switch
        with self.assertWarnsRegex(DeprecationWarning, "deprecated",
                                   msg="RepetitionPT does not issue warning for old serialization routines."):
            serializer = DummySerializer(deserialize_callback=lambda x: x['name'])
            body = DummyPulseTemplate()
            repetition_count = 'foo'
            measurements = [('a', 0, 1), ('b', 1, 1)]
            parameter_constraints = ['foo < 3']
            template = RepetitionPulseTemplate(body, repetition_count,
                                               measurements=measurements,
                                               parameter_constraints=parameter_constraints)
            expected_data = dict(
                body=str(id(body)),
                repetition_count=repetition_count,
                measurements=measurements,
                parameter_constraints=parameter_constraints
            )
            data = template.get_serialization_data(serializer)
            self.assertEqual(expected_data, data)

    def test_deserialize_minimal_old(self) -> None:
        # test for deprecated version during transition period, remove after final switch
        with self.assertWarnsRegex(DeprecationWarning, "deprecated",
                                   msg="RepetitionPT does not issue warning for old serialization routines."):
            serializer = DummySerializer(deserialize_callback=lambda x: x['name'])
            body = DummyPulseTemplate()
            repetition_count = 3
            data = dict(
                repetition_count=repetition_count,
                body=dict(name=str(id(body))),
                identifier='foo'
            )
            # prepare dependencies for deserialization
            serializer.subelements[str(id(body))] = body
            # deserialize
            template = RepetitionPulseTemplate.deserialize(serializer, **data)
            # compare!
            self.assertIs(body, template.body)
            self.assertEqual(repetition_count, template.repetition_count)
            #self.assertEqual([str(c) for c in template.parameter_constraints], ['bar < 3'])

    def test_deserialize_all_features_old(self) -> None:
        # test for deprecated version during transition period, remove after final switch
        with self.assertWarnsRegex(DeprecationWarning, "deprecated",
                                   msg="RepetitionPT does not issue warning for old serialization routines."):
            serializer = DummySerializer(deserialize_callback=lambda x: x['name'])
            body = DummyPulseTemplate()
            data = dict(
                repetition_count='foo',
                body=dict(name=str(id(body))),
                identifier='foo',
                parameter_constraints=['foo < 3'],
                measurements=[('a', 0, 1), ('b', 1, 1)]
            )
            # prepare dependencies for deserialization
            serializer.subelements[str(id(body))] = body

            # deserialize
            template = RepetitionPulseTemplate.deserialize(serializer, **data)

            # compare!
            self.assertIs(body, template.body)
            self.assertEqual('foo', template.repetition_count)
            self.assertEqual(template.parameter_constraints, [ParameterConstraint('foo < 3')])
            self.assertEqual(template.measurement_declarations, data['measurements'])


class ParameterNotIntegerExceptionTests(unittest.TestCase):

    def test(self) -> None:
        exception = ParameterNotIntegerException('foo', 3)
        self.assertIsInstance(str(exception), str)


if __name__ == "__main__":
    unittest.main(verbosity=2)<|MERGE_RESOLUTION|>--- conflicted
+++ resolved
@@ -1,906 +1,881 @@
-import unittest
-import warnings
-from unittest import mock
-
-from qupulse._program._loop import Loop
-from qupulse.expressions import Expression
-from qupulse.pulses.repetition_pulse_template import RepetitionPulseTemplate,ParameterNotIntegerException
-from qupulse.pulses.parameters import ParameterNotProvidedException, ParameterConstraintViolation, ConstantParameter, \
-    ParameterConstraint
-
-from tests.pulses.sequencing_dummies import DummyPulseTemplate, DummyParameter, DummyWaveform, MeasurementWindowTestCase
-from tests.serialization_dummies import DummySerializer
-from tests.serialization_tests import SerializableTests
-from tests._program.transformation_tests import TransformationStub
-from tests.pulses.pulse_template_tests import PulseTemplateStub, get_appending_internal_create_program
-
-
-class RepetitionPulseTemplateTest(unittest.TestCase):
-
-    def test_init(self) -> None:
-        body = DummyPulseTemplate()
-        repetition_count = 3
-        t = RepetitionPulseTemplate(body, repetition_count)
-        self.assertEqual(repetition_count, t.repetition_count)
-        self.assertEqual(body, t.body)
-
-        repetition_count = 'foo'
-        t = RepetitionPulseTemplate(body, repetition_count)
-        self.assertEqual(repetition_count, t.repetition_count)
-        self.assertEqual(body, t.body)
-
-        with self.assertRaises(ValueError):
-            RepetitionPulseTemplate(body, Expression(-1))
-
-        with self.assertWarnsRegex(UserWarning, '0 repetitions',
-                                   msg='RepetitionPulseTemplate did not raise a warning for 0 repetitions on consruction.'):
-            RepetitionPulseTemplate(body, 0)
-
-    def test_parameter_names_and_declarations(self) -> None:
-        body = DummyPulseTemplate()
-        t = RepetitionPulseTemplate(body, 5)
-        self.assertEqual(body.parameter_names, t.parameter_names)
-
-        body.parameter_names_ = {'foo', 't', 'bar'}
-        self.assertEqual(body.parameter_names, t.parameter_names)
-
-    def test_parameter_names(self) -> None:
-        body = DummyPulseTemplate(parameter_names={'foo', 'bar'})
-        t = RepetitionPulseTemplate(body, 5, parameter_constraints={'foo > hugo'}, measurements=[('meas', 'd', 0)])
-
-        self.assertEqual({'foo', 'bar', 'hugo', 'd'}, t.parameter_names)
-
-    def test_str(self) -> None:
-        body = DummyPulseTemplate()
-        t = RepetitionPulseTemplate(body, 9)
-        self.assertIsInstance(str(t), str)
-        t = RepetitionPulseTemplate(body, 'foo')
-        self.assertIsInstance(str(t), str)
-
-    def test_measurement_names(self):
-        measurement_names = {'M'}
-        body = DummyPulseTemplate(measurement_names=measurement_names)
-        t = RepetitionPulseTemplate(body, 9)
-
-        self.assertEqual(measurement_names, t.measurement_names)
-
-        t = RepetitionPulseTemplate(body, 9, measurements=[('N', 1, 2)])
-        self.assertEqual({'M', 'N'}, t.measurement_names)
-
-    def test_duration(self):
-        body = DummyPulseTemplate(duration='foo')
-        t = RepetitionPulseTemplate(body, 'bar')
-
-        self.assertEqual(t.duration, Expression('foo*bar'))
-
-    def test_integral(self) -> None:
-        dummy = DummyPulseTemplate(integrals=['foo+2', 'k*3+x**2'])
-        template = RepetitionPulseTemplate(dummy, 7)
-        self.assertEqual([Expression('7*(foo+2)'), Expression('7*(k*3+x**2)')], template.integral)
-
-        template = RepetitionPulseTemplate(dummy, '2+m')
-        self.assertEqual([Expression('(2+m)*(foo+2)'), Expression('(2+m)*(k*3+x**2)')], template.integral)
-
-        template = RepetitionPulseTemplate(dummy, Expression('2+m'))
-        self.assertEqual([Expression('(2+m)*(foo+2)'), Expression('(2+m)*(k*3+x**2)')], template.integral)
-
-    def test_parameter_names_param_only_in_constraint(self) -> None:
-        pt = RepetitionPulseTemplate(DummyPulseTemplate(parameter_names={'a'}), 'n', parameter_constraints=['a<c'])
-        self.assertEqual(pt.parameter_names, {'a','c', 'n'})
-
-
-class RepetitionPulseTemplateSequencingTests(MeasurementWindowTestCase):
-    def test_internal_create_program(self):
-        wf = DummyWaveform(duration=2.)
-        body = PulseTemplateStub()
-
-        rpt = RepetitionPulseTemplate(body, 'n_rep*mul', measurements=[('m', 'a', 'b')])
-
-        parameters = dict(n_rep=ConstantParameter(3),
-                          mul=ConstantParameter(2),
-                          a=ConstantParameter(0.1),
-                          b=ConstantParameter(0.2),
-                          irrelevant=ConstantParameter(42))
-        measurement_mapping = {'m': 'l'}
-        channel_mapping = {'x': 'Y'}
-        global_transformation = TransformationStub()
-        to_single_waveform = {'to', 'single', 'waveform'}
-
-        program = Loop()
-        expected_program = Loop(children=[Loop(children=[Loop(waveform=wf)], repetition_count=6)],
-                                measurements=[('l', .1, .2)])
-
-        real_relevant_parameters = dict(n_rep=3, mul=2, a=0.1, b=0.2)
-
-        with mock.patch.object(body, '_create_program',
-                               wraps=get_appending_internal_create_program(wf, always_append=True)) as body_create_program:
-            with mock.patch.object(rpt, 'validate_parameter_constraints') as validate_parameter_constraints:
-                with mock.patch.object(rpt, 'get_repetition_count_value', return_value=6) as get_repetition_count_value:
-                    with mock.patch.object(rpt, 'get_measurement_windows', return_value=[('l', .1, .2)]) as get_meas:
-                        rpt._internal_create_program(parameters=parameters,
-                                                     measurement_mapping=measurement_mapping,
-                                                     channel_mapping=channel_mapping,
-                                                     global_transformation=global_transformation,
-                                                     to_single_waveform=to_single_waveform,
-                                                     parent_loop=program, volatile=set())
-
-                        self.assertEqual(program, expected_program)
-                        body_create_program.assert_called_once_with(parameters=parameters,
-                                                                    measurement_mapping=measurement_mapping,
-                                                                    channel_mapping=channel_mapping,
-                                                                    global_transformation=global_transformation,
-                                                                    to_single_waveform=to_single_waveform,
-                                                                    parent_loop=program.children[0], volatile=set())
-                        validate_parameter_constraints.assert_called_once_with(parameters=parameters, volatile=set())
-                        get_repetition_count_value.assert_called_once_with(real_relevant_parameters)
-                        get_meas.assert_called_once_with(real_relevant_parameters, measurement_mapping)
-
-    def test_create_program_constant_success_measurements(self) -> None:
-        repetitions = 3
-        body = DummyPulseTemplate(duration=2.0, waveform=DummyWaveform(duration=2, defined_channels={'A'}), measurements=[('b', 0, 1)])
-        t = RepetitionPulseTemplate(body, repetitions, parameter_constraints=['foo<9'], measurements=[('my', 2, 2)])
-        parameters = {'foo': 8}
-        measurement_mapping = {'my': 'thy', 'b': 'b'}
-        volatile = set()
-        channel_mapping = {}
-        program = Loop()
-        t._internal_create_program(parameters=parameters,
-                                   measurement_mapping=measurement_mapping,
-                                   channel_mapping=channel_mapping,
-                                   to_single_waveform=set(),
-                                   global_transformation=None,
-                                   parent_loop=program, volatile=volatile)
-
-        self.assertEqual(1, len(program.children))
-        internal_loop = program[0]  # type: Loop
-        self.assertEqual(repetitions, internal_loop.repetition_count)
-
-        self.assertEqual(1, len(internal_loop))
-        self.assertEqual((parameters, measurement_mapping, channel_mapping, internal_loop, volatile), body.create_program_calls[-1])
-        self.assertEqual(body.waveform, internal_loop[0].waveform)
-
-        self.assert_measurement_windows_equal({'b': ([0, 2, 4], [1, 1, 1]), 'thy': ([2], [2])}, program.get_measurement_windows())
-
-<<<<<<< HEAD
-=======
-        # done in MultiChannelProgram
-        program.cleanup()
-
-        self.assert_measurement_windows_equal({'b': ([0, 2, 4], [1, 1, 1]), 'thy': ([2], [2])},
-                                              program.get_measurement_windows())
-
-        # ensure same result as from Sequencer
-        sequencer = Sequencer()
-        sequencer.push(t, parameters=parameters, conditions={}, window_mapping=measurement_mapping, channel_mapping=channel_mapping)
-        block = sequencer.build()
-        program_old = MultiChannelProgram(block, channels={'A'}).programs[frozenset({'A'})]
-        self.assertEqual(program_old, program)
-
->>>>>>> e7854d46
-    def test_create_program_declaration_success(self) -> None:
-        repetitions = "foo"
-        body = DummyPulseTemplate(duration=2.0, waveform=DummyWaveform(duration=2, defined_channels={'A'}))
-        t = RepetitionPulseTemplate(body, repetitions, parameter_constraints=['foo<9'])
-        parameters = dict(foo=ConstantParameter(3))
-        measurement_mapping = dict(moth='fire')
-        channel_mapping = dict(asd='f')
-        volatile = set()
-        program = Loop()
-        t._internal_create_program(parameters=parameters,
-                                   measurement_mapping=measurement_mapping,
-                                   channel_mapping=channel_mapping,
-                                   to_single_waveform=set(),
-                                   global_transformation=None,
-                                   parent_loop=program, volatile=set())
-
-        self.assertEqual(1, program.repetition_count)
-        self.assertEqual(1, len(program.children))
-        internal_loop = program.children[0]  # type: Loop
-        self.assertEqual(parameters[repetitions].get_value(), internal_loop.repetition_count)
-
-        self.assertEqual(1, len(internal_loop))
-        self.assertEqual((parameters, measurement_mapping, channel_mapping, internal_loop, volatile), body.create_program_calls[-1])
-        self.assertEqual(body.waveform, internal_loop[0].waveform)
-
-        self.assert_measurement_windows_equal({}, program.get_measurement_windows())
-
-        # ensure same result as from Sequencer
-        ## not the same as from Sequencer. Sequencer simplifies the whole thing to a single loop executing the waveform 3 times
-        ## due to absence of non-repeated measurements. create_program currently does no such optimization
-
-    def test_create_program_declaration_success_appended_measurements(self) -> None:
-        repetitions = "foo"
-        body = DummyPulseTemplate(duration=2.0, waveform=DummyWaveform(duration=2), measurements=[('b', 0, 1)])
-        t = RepetitionPulseTemplate(body, repetitions, parameter_constraints=['foo<9'], measurements=[('moth', 0, 'meas_end')])
-        parameters = dict(foo=ConstantParameter(3), meas_end=ConstantParameter(7.1))
-        measurement_mapping = dict(moth='fire', b='b')
-        channel_mapping = dict(asd='f')
-        volatile = set()
-        children = [Loop(waveform=DummyWaveform(duration=0))]
-        program = Loop(children=children, measurements=[('a', [0], [1])], repetition_count=2)
-
-        t._internal_create_program(parameters=parameters,
-                                   measurement_mapping=measurement_mapping,
-                                   channel_mapping=channel_mapping,
-                                   to_single_waveform=set(),
-                                   global_transformation=None,
-                                   parent_loop=program, volatile=volatile)
-
-        self.assertEqual(2, program.repetition_count)
-        self.assertEqual(2, len(program.children))
-        self.assertIs(program.children[0], children[0])
-        internal_loop = program.children[1]  # type: Loop
-        self.assertEqual(parameters[repetitions].get_value(), internal_loop.repetition_count)
-
-        self.assertEqual(1, len(internal_loop))
-        self.assertEqual((parameters, measurement_mapping, channel_mapping, internal_loop, volatile), body.create_program_calls[-1])
-        self.assertEqual(body.waveform, internal_loop[0].waveform)
-
-        self.assert_measurement_windows_equal({'fire': ([0, 6], [7.1, 7.1]),
-                                         'b': ([0, 2, 4, 6, 8, 10], [1, 1, 1, 1, 1, 1]),
-                                         'a': ([0], [1])}, program.get_measurement_windows())
-
-        # not ensure same result as from Sequencer here - we're testing appending to an already existing parent loop
-        # which is a use case that does not immediately arise from using Sequencer
-
-    def test_create_program_declaration_success_measurements(self) -> None:
-        repetitions = "foo"
-        body = DummyPulseTemplate(duration=2.0, waveform=DummyWaveform(duration=2), measurements=[('b', 0, 1)])
-        t = RepetitionPulseTemplate(body, repetitions, parameter_constraints=['foo<9'], measurements=[('moth', 0, 'meas_end')])
-        parameters = dict(foo=ConstantParameter(3), meas_end=ConstantParameter(7.1))
-        measurement_mapping = dict(moth='fire', b='b')
-        channel_mapping = dict(asd='f')
-        volatile = set()
-        program = Loop()
-        t._internal_create_program(parameters=parameters,
-                                   measurement_mapping=measurement_mapping,
-                                   channel_mapping=channel_mapping,
-                                   to_single_waveform=set(),
-                                   global_transformation=None,
-                                   parent_loop=program, volatile=set())
-
-        self.assertEqual(1, program.repetition_count)
-        self.assertEqual(1, len(program.children))
-        internal_loop = program.children[0]  # type: Loop
-        self.assertEqual(parameters[repetitions].get_value(), internal_loop.repetition_count)
-
-        self.assertEqual(1, len(internal_loop))
-        self.assertEqual((parameters, measurement_mapping, channel_mapping, internal_loop, volatile), body.create_program_calls[-1])
-        self.assertEqual(body.waveform, internal_loop[0].waveform)
-
-        self.assert_measurement_windows_equal({'fire': ([0], [7.1]), 'b': ([0, 2, 4], [1, 1, 1])}, program.get_measurement_windows())
-
-<<<<<<< HEAD
-=======
-        # MultiChannelProgram calls cleanup
-        program.cleanup()
-        self.assert_measurement_windows_equal({'fire': ([0], [7.1]), 'b': ([0, 2, 4], [1, 1, 1])}, program.get_measurement_windows())
-
-        # ensure same result as from Sequencer
-        sequencer = Sequencer()
-        sequencer.push(t, parameters=parameters, conditions={}, window_mapping=measurement_mapping,
-                       channel_mapping=channel_mapping)
-        block = sequencer.build()
-        program_old = MultiChannelProgram(block, channels={'A'}).programs[frozenset({'A'})]
-        self.assertEqual(program_old, program)
-
->>>>>>> e7854d46
-    def test_create_program_declaration_exceeds_bounds(self) -> None:
-        repetitions = "foo"
-        body_program = Loop(waveform=DummyWaveform(duration=1.0))
-        body = DummyPulseTemplate(duration=2.0, program=body_program)
-        t = RepetitionPulseTemplate(body, repetitions, parameter_constraints=['foo<9'])
-        parameters = dict(foo=ConstantParameter(9))
-        measurement_mapping = dict(moth='fire')
-        channel_mapping = dict(asd='f')
-
-        children = [Loop(waveform=DummyWaveform(duration=0))]
-        program = Loop(children=children)
-        with self.assertRaises(ParameterConstraintViolation):
-            t._internal_create_program(parameters=parameters,
-                                       measurement_mapping=measurement_mapping,
-                                       channel_mapping=channel_mapping,
-                                   to_single_waveform=set(),
-                                   global_transformation=None,
-                                       parent_loop=program, volatile=set())
-        self.assertFalse(body.create_program_calls)
-        self.assertEqual(1, program.repetition_count)
-        self.assertEqual(children, list(program.children))
-        self.assertIsNone(program.waveform)
-        self.assert_measurement_windows_equal({}, program.get_measurement_windows())
-
-    def test_create_program_declaration_parameter_not_provided(self) -> None:
-        repetitions = "foo"
-        body = DummyPulseTemplate(waveform=DummyWaveform(duration=2.0))
-        t = RepetitionPulseTemplate(body, repetitions, parameter_constraints=['foo<9'], measurements=[('a', 'd', 1)])
-        parameters = {}
-        measurement_mapping = dict(moth='fire')
-        channel_mapping = dict(asd='f')
-        children = [Loop(waveform=DummyWaveform(duration=0))]
-        program = Loop(children=children)
-        with self.assertRaises(ParameterNotProvidedException):
-            t._internal_create_program(parameters=parameters,
-                                       measurement_mapping=measurement_mapping,
-                                       channel_mapping=channel_mapping,
-                                   to_single_waveform=set(),
-                                   global_transformation=None,
-                                       parent_loop=program, volatile=set())
-
-        parameters = {'foo': ConstantParameter(7)}
-        with self.assertRaises(ParameterNotProvidedException):
-            t._internal_create_program(parameters=parameters,
-                                       measurement_mapping=measurement_mapping,
-                                       channel_mapping=channel_mapping,
-                                   to_single_waveform=set(),
-                                   global_transformation=None,
-                                       parent_loop=program, volatile=set())
-
-        self.assertFalse(body.create_program_calls)
-        self.assertEqual(1, program.repetition_count)
-        self.assertEqual(children, list(program.children))
-        self.assertIsNone(program.waveform)
-        self.assert_measurement_windows_equal({}, program.get_measurement_windows())
-
-    def test_create_program_declaration_parameter_value_not_whole(self) -> None:
-        repetitions = "foo"
-        body = DummyPulseTemplate(duration=2.0, waveform=DummyWaveform(duration=2.0))
-        t = RepetitionPulseTemplate(body, repetitions, parameter_constraints=['foo<9'])
-        parameters = dict(foo=ConstantParameter(3.3))
-        measurement_mapping = dict(moth='fire')
-        channel_mapping = dict(asd='f')
-        children = [Loop(waveform=DummyWaveform(duration=0))]
-        program = Loop(children=children)
-        with self.assertRaises(ParameterNotIntegerException):
-            t._internal_create_program(parameters=parameters,
-                                       measurement_mapping=measurement_mapping,
-                                       channel_mapping=channel_mapping,
-                                   to_single_waveform=set(),
-                                   global_transformation=None,
-                                       parent_loop=program, volatile=set())
-        self.assertFalse(body.create_program_calls)
-        self.assertEqual(1, program.repetition_count)
-        self.assertEqual(children, list(program.children))
-        self.assertIsNone(program.waveform)
-        self.assert_measurement_windows_equal({}, program.get_measurement_windows())
-
-    def test_create_program_constant_measurement_mapping_failure(self) -> None:
-        repetitions = "foo"
-        body = DummyPulseTemplate(duration=2.0, waveform=DummyWaveform(duration=2.0), measurements=[('b', 0, 1)])
-        t = RepetitionPulseTemplate(body, repetitions, parameter_constraints=['foo<9'], measurements=[('a', 0, 1)])
-        parameters = dict(foo=ConstantParameter(3))
-        measurement_mapping = dict()
-        channel_mapping = dict(asd='f')
-        children = [Loop(waveform=DummyWaveform(duration=0))]
-        program = Loop(children=children)
-        with self.assertRaises(KeyError):
-            t._internal_create_program(parameters=parameters,
-                                       measurement_mapping=measurement_mapping,
-                                       channel_mapping=channel_mapping,
-                                       to_single_waveform=set(),
-                                       global_transformation=None,
-                                       parent_loop=program, volatile=set())
-
-        # test for failure on child level
-        measurement_mapping = dict(a='a')
-        with self.assertRaises(KeyError):
-            t._internal_create_program(parameters=parameters,
-                                       measurement_mapping=measurement_mapping,
-                                       channel_mapping=channel_mapping,
-                                       to_single_waveform=set(),
-                                       global_transformation=None,
-                                       parent_loop=program, volatile=set())
-        self.assertFalse(body.create_program_calls)
-        self.assertEqual(1, program.repetition_count)
-        self.assertEqual(children, list(program.children))
-        self.assertIsNone(program.waveform)
-        self.assert_measurement_windows_equal({}, program.get_measurement_windows())
-
-    def test_create_program_rep_count_zero_constant(self) -> None:
-        repetitions = 0
-        body_program = Loop(waveform=DummyWaveform(duration=1.0))
-        body = DummyPulseTemplate(duration=2.0, program=body_program)
-
-        # suppress warning about 0 repetitions on construction here, we are only interested in correct behavior during sequencing (i.e., do nothing)
-        with warnings.catch_warnings(record=True):
-            t = RepetitionPulseTemplate(body, repetitions)
-
-        parameters = {}
-        measurement_mapping = dict(moth='fire')
-        channel_mapping = dict(asd='f')
-
-        program = Loop()
-        t._internal_create_program(parameters=parameters,
-                                   measurement_mapping=measurement_mapping,
-                                   channel_mapping=channel_mapping,
-                                   to_single_waveform=set(),
-                                   global_transformation=None,
-                                   parent_loop=program, volatile=set())
-        self.assertFalse(body.create_program_calls)
-        self.assertFalse(program.children)
-        self.assertEqual(1, program.repetition_count)
-        self.assertEqual(None, program._measurements)
-
-    def test_create_program_rep_count_zero_constant_with_measurement(self) -> None:
-        repetitions = 0
-        body_program = Loop(waveform=DummyWaveform(duration=1.0))
-        body = DummyPulseTemplate(duration=2.0, program=body_program)
-
-        # suppress warning about 0 repetitions on construction here, we are only interested in correct behavior during sequencing (i.e., do nothing)
-        with warnings.catch_warnings(record=True):
-            t = RepetitionPulseTemplate(body, repetitions, measurements=[('moth', 0, 'meas_end')])
-
-        parameters = dict(meas_end=ConstantParameter(7.1))
-        measurement_mapping = dict(moth='fire')
-        channel_mapping = dict(asd='f')
-
-        program = Loop()
-        t._internal_create_program(parameters=parameters,
-                                   measurement_mapping=measurement_mapping,
-                                   channel_mapping=channel_mapping,
-                                   to_single_waveform=set(),
-                                   global_transformation=None,
-                                   parent_loop=program, volatile=set())
-        self.assertFalse(body.create_program_calls)
-        self.assertFalse(program.children)
-        self.assertEqual(1, program.repetition_count)
-        self.assertEqual(None, program._measurements)
-
-<<<<<<< HEAD
-=======
-        # ensure same result as from Sequencer
-        sequencer = Sequencer()
-        sequencer.push(t, parameters=parameters, conditions={}, window_mapping=measurement_mapping,
-                       channel_mapping=channel_mapping)
-        block = sequencer.build()
-        program_old = MultiChannelProgram(block, channels={'A'}).programs[frozenset({'A'})]
-        self.assertEqual(program_old.repetition_count, program.repetition_count)
-        self.assertEqual(program_old.waveform, program.waveform)
-        self.assertEqual(list(program_old.children), list(program.children))
-        # program_old will have measurements which program has not!
-
->>>>>>> e7854d46
-    def test_create_program_rep_count_zero_declaration(self) -> None:
-        repetitions = "foo"
-        body_program = Loop(waveform=DummyWaveform(duration=1.0))
-        body = DummyPulseTemplate(duration=2.0, program=body_program)
-
-        # suppress warning about 0 repetitions on construction here, we are only interested in correct behavior during sequencing (i.e., do nothing)
-        with warnings.catch_warnings(record=True):
-            t = RepetitionPulseTemplate(body, repetitions)
-
-        parameters = dict(foo=ConstantParameter(0))
-        measurement_mapping = dict(moth='fire')
-        channel_mapping = dict(asd='f')
-
-        program = Loop()
-        t._internal_create_program(parameters=parameters,
-                                   measurement_mapping=measurement_mapping,
-                                   channel_mapping=channel_mapping,
-                                   to_single_waveform=set(),
-                                   global_transformation=None,
-                                   parent_loop=program, volatile=set())
-        self.assertFalse(body.create_program_calls)
-        self.assertFalse(program.children)
-        self.assertEqual(1, program.repetition_count)
-        self.assertEqual(None, program._measurements)
-
-    def test_create_program_rep_count_zero_declaration_with_measurement(self) -> None:
-        repetitions = "foo"
-        body_program = Loop(waveform=DummyWaveform(duration=1.0))
-        body = DummyPulseTemplate(duration=2.0, program=body_program)
-
-        # suppress warning about 0 repetitions on construction here, we are only interested in correct behavior during sequencing (i.e., do nothing)
-        with warnings.catch_warnings(record=True):
-            t = RepetitionPulseTemplate(body, repetitions, measurements=[('moth', 0, 'meas_end')])
-
-        parameters = dict(foo=ConstantParameter(0), meas_end=ConstantParameter(7.1))
-        measurement_mapping = dict(moth='fire')
-        channel_mapping = dict(asd='f')
-
-        program = Loop()
-        t._internal_create_program(parameters=parameters,
-                                   measurement_mapping=measurement_mapping,
-                                   channel_mapping=channel_mapping,
-                                   to_single_waveform=set(),
-                                   global_transformation=None,
-                                   parent_loop=program, volatile=set())
-        self.assertFalse(body.create_program_calls)
-        self.assertFalse(program.children)
-        self.assertEqual(1, program.repetition_count)
-        self.assertEqual(None, program._measurements)
-
-<<<<<<< HEAD
-=======
-        # ensure same result as from Sequencer
-        sequencer = Sequencer()
-        sequencer.push(t, parameters=parameters, conditions={}, window_mapping=measurement_mapping,
-                       channel_mapping=channel_mapping)
-        block = sequencer.build()
-        program_old = MultiChannelProgram(block, channels={'A'}).programs[frozenset({'A'})]
-        self.assertEqual(program_old.repetition_count, program.repetition_count)
-        self.assertEqual(program_old.waveform, program.waveform)
-        self.assertEqual(list(program_old.children), list(program.children))
-        # program_old will have measurements which program has not!
-
->>>>>>> e7854d46
-    def test_create_program_rep_count_neg_declaration(self) -> None:
-        repetitions = "foo"
-        body_program = Loop(waveform=DummyWaveform(duration=1.0))
-        body = DummyPulseTemplate(duration=2.0, program=body_program)
-
-        # suppress warning about 0 repetitions on construction here, we are only interested in correct behavior during sequencing (i.e., do nothing)
-        with warnings.catch_warnings(record=True):
-            t = RepetitionPulseTemplate(body, repetitions)
-
-        parameters = dict(foo=ConstantParameter(-1))
-        measurement_mapping = dict(moth='fire')
-        channel_mapping = dict(asd='f')
-
-        program = Loop()
-        t._internal_create_program(parameters=parameters,
-                                   measurement_mapping=measurement_mapping,
-                                   channel_mapping=channel_mapping,
-                                   to_single_waveform=set(),
-                                   global_transformation=None,
-                                   parent_loop=program, volatile=set())
-        self.assertFalse(body.create_program_calls)
-        self.assertFalse(program.children)
-        self.assertEqual(1, program.repetition_count)
-        self.assertEqual(None, program._measurements)
-
-    def test_create_program_rep_count_neg_declaration_with_measurements(self) -> None:
-        repetitions = "foo"
-        body_program = Loop(waveform=DummyWaveform(duration=1.0))
-        body = DummyPulseTemplate(duration=2.0, program=body_program)
-
-        # suppress warning about 0 repetitions on construction here, we are only interested in correct behavior during sequencing (i.e., do nothing)
-        with warnings.catch_warnings(record=True):
-            t = RepetitionPulseTemplate(body, repetitions, measurements=[('moth', 0, 'meas_end')])
-
-        parameters = dict(foo=ConstantParameter(-1), meas_end=ConstantParameter(7.1))
-        measurement_mapping = dict(moth='fire')
-        channel_mapping = dict(asd='f')
-
-        program = Loop()
-        t._internal_create_program(parameters=parameters,
-                                   measurement_mapping=measurement_mapping,
-                                   channel_mapping=channel_mapping,
-                                   to_single_waveform=set(),
-                                   global_transformation=None,
-                                   parent_loop=program, volatile=set())
-        self.assertFalse(body.create_program_calls)
-        self.assertFalse(program.children)
-        self.assertEqual(1, program.repetition_count)
-        self.assertEqual(None, program._measurements)
-
-<<<<<<< HEAD
-=======
-        # ensure same result as from Sequencer
-        sequencer = Sequencer()
-        sequencer.push(t, parameters=parameters, conditions={}, window_mapping=measurement_mapping,
-                       channel_mapping=channel_mapping)
-        block = sequencer.build()
-        program_old = MultiChannelProgram(block, channels={'A'}).programs[frozenset({'A'})]
-        self.assertEqual(program_old.repetition_count, program.repetition_count)
-        self.assertEqual(program_old.waveform, program.waveform)
-        self.assertEqual(list(program_old.children), list(program.children))
-        # program_old will have measurements which program has not!
-
->>>>>>> e7854d46
-    def test_create_program_none_subprogram(self) -> None:
-        repetitions = "foo"
-        body = DummyPulseTemplate(duration=0.0, waveform=None)
-        t = RepetitionPulseTemplate(body, repetitions, parameter_constraints=['foo<9'])
-        parameters = dict(foo=ConstantParameter(3))
-        measurement_mapping = dict(moth='fire')
-        channel_mapping = dict(asd='f')
-        volatile = set()
-        program = Loop()
-        t._internal_create_program(parameters=parameters,
-                                   measurement_mapping=measurement_mapping,
-                                   channel_mapping=channel_mapping,
-                                   to_single_waveform=set(),
-                                   global_transformation=None,
-                                   parent_loop=program, volatile=volatile)
-        self.assertFalse(program.children)
-        self.assertEqual(1, program.repetition_count)
-        self.assertEqual(None, program._measurements)
-
-<<<<<<< HEAD
-=======
-        # ensure same result as from Sequencer
-        sequencer = Sequencer()
-        sequencer.push(t, parameters=parameters, conditions={}, window_mapping=measurement_mapping,
-                       channel_mapping=channel_mapping)
-        block = sequencer.build()
-        program_old = MultiChannelProgram(block, channels={'A'}).programs[frozenset({'A'})]
-        self.assertEqual(program_old.waveform, program.waveform)
-        self.assertEqual(list(program_old.children), list(program.children))
-        self.assertEqual(program_old._measurements, program._measurements)
-        # Sequencer does set a repetition count if no inner program is present; create_program does not
-
->>>>>>> e7854d46
-    def test_create_program_none_subprogram_with_measurement(self) -> None:
-        repetitions = "foo"
-        body = DummyPulseTemplate(duration=2.0, waveform=None, measurements=[('b', 2, 3)])
-        t = RepetitionPulseTemplate(body, repetitions, parameter_constraints=['foo<9'], measurements=[('moth', 0, 'meas_end')])
-        parameters = dict(foo=ConstantParameter(3), meas_end=ConstantParameter(7.1))
-        measurement_mapping = dict(moth='fire', b='b')
-        channel_mapping = dict(asd='f')
-        volatile = set()
-        program = Loop()
-
-        t._internal_create_program(parameters=parameters,
-                                   measurement_mapping=measurement_mapping,
-                                   channel_mapping=channel_mapping,
-                                   to_single_waveform=set(),
-                                   global_transformation=None,
-                                   parent_loop=program, volatile=volatile)
-        self.assertFalse(program.children)
-        self.assertEqual(1, program.repetition_count)
-        self.assertEqual(None, program._measurements)
-
-<<<<<<< HEAD
-=======
-        # ensure same result as from Sequencer
-        sequencer = Sequencer()
-        sequencer.push(t, parameters=parameters, conditions={}, window_mapping=measurement_mapping,
-                       channel_mapping=channel_mapping)
-        block = sequencer.build()
-        program_old = MultiChannelProgram(block, channels={'A'}).programs[frozenset({'A'})]
-        self.assertEqual(program_old.waveform, program.waveform)
-        self.assertEqual(list(program_old.children), list(program.children))
-        # program_old will have measurements which program has not!
-        # Sequencer does set a repetition count if no inner program is present; create_program does not
-
-
-class RepetitionPulseTemplateOldSequencingTests(unittest.TestCase):
-
-    def setUp(self) -> None:
-        self.body = DummyPulseTemplate()
-        self.repetitions = 'foo'
-        self.template = RepetitionPulseTemplate(self.body, self.repetitions, parameter_constraints=['foo<9'])
-        self.sequencer = DummySequencer()
-        self.block = DummyInstructionBlock()
-
-    def test_build_sequence_constant(self) -> None:
-        repetitions = 3
-        t = RepetitionPulseTemplate(self.body, repetitions)
-        parameters = {}
-        measurement_mapping = {'my': 'thy'}
-        conditions = dict(foo=DummyCondition(requires_stop=True))
-        channel_mapping = {}
-        t.build_sequence(self.sequencer, parameters, conditions, measurement_mapping, channel_mapping, self.block)
-
-        self.assertTrue(self.block.embedded_blocks)
-        body_block = self.block.embedded_blocks[0]
-        self.assertEqual({body_block}, set(self.sequencer.sequencing_stacks.keys()))
-        self.assertEqual([(self.body, parameters, conditions, measurement_mapping, channel_mapping)], self.sequencer.sequencing_stacks[body_block])
-        self.assertEqual([REPJInstruction(repetitions, InstructionPointer(body_block, 0))], self.block.instructions)
-
-    def test_build_sequence_declaration_success(self) -> None:
-        parameters = dict(foo=ConstantParameter(3))
-        conditions = dict(foo=DummyCondition(requires_stop=True))
-        measurement_mapping = dict(moth='fire')
-        channel_mapping = dict(asd='f')
-        self.template.build_sequence(self.sequencer, parameters, conditions, measurement_mapping, channel_mapping, self.block)
-
-        self.assertTrue(self.block.embedded_blocks)
-        body_block = self.block.embedded_blocks[0]
-        self.assertEqual({body_block}, set(self.sequencer.sequencing_stacks.keys()))
-        self.assertEqual([(self.body, parameters, conditions, measurement_mapping, channel_mapping)],
-                         self.sequencer.sequencing_stacks[body_block])
-        self.assertEqual([REPJInstruction(3, InstructionPointer(body_block, 0))], self.block.instructions)
-
-    def test_parameter_not_provided(self):
-        parameters = dict(foo=ConstantParameter(4))
-        conditions = dict(foo=DummyCondition(requires_stop=True))
-        measurement_mapping = dict(moth='fire')
-        channel_mapping = dict(asd='f')
-
-        template = RepetitionPulseTemplate(self.body, 'foo*bar', parameter_constraints=['foo<9'])
-
-        with self.assertRaises(ParameterNotProvidedException):
-            template.build_sequence(self.sequencer, parameters, conditions, measurement_mapping, channel_mapping,
-                                     self.block)
-
-    def test_build_sequence_declaration_exceeds_bounds(self) -> None:
-        parameters = dict(foo=ConstantParameter(9))
-        conditions = dict(foo=DummyCondition(requires_stop=True))
-        with self.assertRaises(ParameterConstraintViolation):
-            self.template.build_sequence(self.sequencer, parameters, conditions, {}, {}, self.block)
-        self.assertFalse(self.sequencer.sequencing_stacks)
-
-    def test_build_sequence_declaration_parameter_missing(self) -> None:
-        parameters = {}
-        conditions = dict(foo=DummyCondition(requires_stop=True))
-        with self.assertRaises(ParameterNotProvidedException):
-            self.template.build_sequence(self.sequencer, parameters, conditions, {}, {}, self.block)
-        self.assertFalse(self.sequencer.sequencing_stacks)
-
-    def test_build_sequence_declaration_parameter_value_not_whole(self) -> None:
-        parameters = dict(foo=ConstantParameter(3.3))
-        conditions = dict(foo=DummyCondition(requires_stop=True))
-        with self.assertRaises(ParameterNotIntegerException):
-            self.template.build_sequence(self.sequencer, parameters, conditions, {}, {}, self.block)
-        self.assertFalse(self.sequencer.sequencing_stacks)
-
-    def test_rep_count_zero_constant(self) -> None:
-        repetitions = 0
-        parameters = {}
-        measurement_mapping = {}
-        conditions = {}
-        channel_mapping = {}
-
-        # suppress warning about 0 repetitions on construction here, we are only interested in correct behavior during sequencing (i.e., do nothing)
-        with warnings.catch_warnings(record=True):
-            t = RepetitionPulseTemplate(self.body, repetitions)
-            t.build_sequence(self.sequencer, parameters, conditions, measurement_mapping, channel_mapping, self.block)
-
-            self.assertFalse(self.block.embedded_blocks) # no new blocks created
-            self.assertFalse(self.block.instructions) # no instructions added to block
-
-    def test_rep_count_zero_declaration(self) -> None:
-        t = self.template
-        parameters = dict(foo=ConstantParameter(0))
-        measurement_mapping = {}
-        conditions = {}
-        channel_mapping = {}
-        t.build_sequence(self.sequencer, parameters, conditions, measurement_mapping, channel_mapping, self.block)
-
-        self.assertFalse(self.block.embedded_blocks) # no new blocks created
-        self.assertFalse(self.block.instructions) # no instructions added to block
-
-    def test_rep_count_neg_declaration(self) -> None:
-        t = self.template
-        parameters = dict(foo=ConstantParameter(-1))
-        measurement_mapping = {}
-        conditions = {}
-        channel_mapping = {}
-        t.build_sequence(self.sequencer, parameters, conditions, measurement_mapping, channel_mapping, self.block)
-
-        self.assertFalse(self.block.embedded_blocks)  # no new blocks created
-        self.assertFalse(self.block.instructions)  # no instructions added to block
-
-    def test_requires_stop_constant(self) -> None:
-        body = DummyPulseTemplate(requires_stop=False)
-        t = RepetitionPulseTemplate(body, 2)
-        self.assertFalse(t.requires_stop({}, {}))
-        body.requires_stop_ = True
-        self.assertFalse(t.requires_stop({}, {}))
-
-    def test_requires_stop_declaration(self) -> None:
-        body = DummyPulseTemplate(requires_stop=False)
-        t = RepetitionPulseTemplate(body, 'foo')
-
-        parameter = DummyParameter()
-        parameters = dict(foo=parameter)
-        condition = DummyCondition()
-        conditions = dict(foo=condition)
-
-        for body_requires_stop in [True, False]:
-            for condition_requires_stop in [True, False]:
-                for parameter_requires_stop in [True, False]:
-                    body.requires_stop_ = body_requires_stop
-                    condition.requires_stop_ = condition_requires_stop
-                    parameter.requires_stop_ = parameter_requires_stop
-                    self.assertEqual(parameter_requires_stop, t.requires_stop(parameters, conditions))
-
->>>>>>> e7854d46
-
-class RepetitionPulseTemplateSerializationTests(SerializableTests, unittest.TestCase):
-
-    @property
-    def class_to_test(self):
-        return RepetitionPulseTemplate
-
-    def make_kwargs(self):
-        return {
-            'body': DummyPulseTemplate(),
-            'repetition_count': 3,
-            'parameter_constraints': [str(ParameterConstraint('a<b'))],
-            'measurements': [('m', 0, 1)]
-        }
-
-    def assert_equal_instance_except_id(self, lhs: RepetitionPulseTemplate, rhs: RepetitionPulseTemplate):
-        self.assertIsInstance(lhs, RepetitionPulseTemplate)
-        self.assertIsInstance(rhs, RepetitionPulseTemplate)
-        self.assertEqual(lhs.body, rhs.body)
-        self.assertEqual(lhs.parameter_constraints, rhs.parameter_constraints)
-        self.assertEqual(lhs.measurement_declarations, rhs.measurement_declarations)
-
-
-class RepetitionPulseTemplateOldSerializationTests(unittest.TestCase):
-
-    def test_get_serialization_data_minimal_old(self) -> None:
-        # test for deprecated version during transition period, remove after final switch
-        with self.assertWarnsRegex(DeprecationWarning, "deprecated",
-                                   msg="RepetitionPT does not issue warning for old serialization routines."):
-            serializer = DummySerializer(deserialize_callback=lambda x: x['name'])
-            body = DummyPulseTemplate()
-            repetition_count = 3
-            template = RepetitionPulseTemplate(body, repetition_count)
-            expected_data = dict(
-                body=str(id(body)),
-                repetition_count=repetition_count,
-            )
-            data = template.get_serialization_data(serializer)
-            self.assertEqual(expected_data, data)
-
-    def test_get_serialization_data_all_features_old(self) -> None:
-        # test for deprecated version during transition period, remove after final switch
-        with self.assertWarnsRegex(DeprecationWarning, "deprecated",
-                                   msg="RepetitionPT does not issue warning for old serialization routines."):
-            serializer = DummySerializer(deserialize_callback=lambda x: x['name'])
-            body = DummyPulseTemplate()
-            repetition_count = 'foo'
-            measurements = [('a', 0, 1), ('b', 1, 1)]
-            parameter_constraints = ['foo < 3']
-            template = RepetitionPulseTemplate(body, repetition_count,
-                                               measurements=measurements,
-                                               parameter_constraints=parameter_constraints)
-            expected_data = dict(
-                body=str(id(body)),
-                repetition_count=repetition_count,
-                measurements=measurements,
-                parameter_constraints=parameter_constraints
-            )
-            data = template.get_serialization_data(serializer)
-            self.assertEqual(expected_data, data)
-
-    def test_deserialize_minimal_old(self) -> None:
-        # test for deprecated version during transition period, remove after final switch
-        with self.assertWarnsRegex(DeprecationWarning, "deprecated",
-                                   msg="RepetitionPT does not issue warning for old serialization routines."):
-            serializer = DummySerializer(deserialize_callback=lambda x: x['name'])
-            body = DummyPulseTemplate()
-            repetition_count = 3
-            data = dict(
-                repetition_count=repetition_count,
-                body=dict(name=str(id(body))),
-                identifier='foo'
-            )
-            # prepare dependencies for deserialization
-            serializer.subelements[str(id(body))] = body
-            # deserialize
-            template = RepetitionPulseTemplate.deserialize(serializer, **data)
-            # compare!
-            self.assertIs(body, template.body)
-            self.assertEqual(repetition_count, template.repetition_count)
-            #self.assertEqual([str(c) for c in template.parameter_constraints], ['bar < 3'])
-
-    def test_deserialize_all_features_old(self) -> None:
-        # test for deprecated version during transition period, remove after final switch
-        with self.assertWarnsRegex(DeprecationWarning, "deprecated",
-                                   msg="RepetitionPT does not issue warning for old serialization routines."):
-            serializer = DummySerializer(deserialize_callback=lambda x: x['name'])
-            body = DummyPulseTemplate()
-            data = dict(
-                repetition_count='foo',
-                body=dict(name=str(id(body))),
-                identifier='foo',
-                parameter_constraints=['foo < 3'],
-                measurements=[('a', 0, 1), ('b', 1, 1)]
-            )
-            # prepare dependencies for deserialization
-            serializer.subelements[str(id(body))] = body
-
-            # deserialize
-            template = RepetitionPulseTemplate.deserialize(serializer, **data)
-
-            # compare!
-            self.assertIs(body, template.body)
-            self.assertEqual('foo', template.repetition_count)
-            self.assertEqual(template.parameter_constraints, [ParameterConstraint('foo < 3')])
-            self.assertEqual(template.measurement_declarations, data['measurements'])
-
-
-class ParameterNotIntegerExceptionTests(unittest.TestCase):
-
-    def test(self) -> None:
-        exception = ParameterNotIntegerException('foo', 3)
-        self.assertIsInstance(str(exception), str)
-
-
-if __name__ == "__main__":
+import unittest
+import warnings
+from unittest import mock
+
+from qupulse._program._loop import Loop
+from qupulse.expressions import Expression
+from qupulse.pulses.repetition_pulse_template import RepetitionPulseTemplate,ParameterNotIntegerException
+from qupulse.pulses.parameters import ParameterNotProvidedException, ParameterConstraintViolation, ConstantParameter, \
+    ParameterConstraint
+
+from tests.pulses.sequencing_dummies import DummyPulseTemplate, DummyParameter, DummyWaveform, MeasurementWindowTestCase
+from tests.serialization_dummies import DummySerializer
+from tests.serialization_tests import SerializableTests
+from tests._program.transformation_tests import TransformationStub
+from tests.pulses.pulse_template_tests import PulseTemplateStub, get_appending_internal_create_program
+
+
+class RepetitionPulseTemplateTest(unittest.TestCase):
+
+    def test_init(self) -> None:
+        body = DummyPulseTemplate()
+        repetition_count = 3
+        t = RepetitionPulseTemplate(body, repetition_count)
+        self.assertEqual(repetition_count, t.repetition_count)
+        self.assertEqual(body, t.body)
+
+        repetition_count = 'foo'
+        t = RepetitionPulseTemplate(body, repetition_count)
+        self.assertEqual(repetition_count, t.repetition_count)
+        self.assertEqual(body, t.body)
+
+        with self.assertRaises(ValueError):
+            RepetitionPulseTemplate(body, Expression(-1))
+
+        with self.assertWarnsRegex(UserWarning, '0 repetitions',
+                                   msg='RepetitionPulseTemplate did not raise a warning for 0 repetitions on consruction.'):
+            RepetitionPulseTemplate(body, 0)
+
+    def test_parameter_names_and_declarations(self) -> None:
+        body = DummyPulseTemplate()
+        t = RepetitionPulseTemplate(body, 5)
+        self.assertEqual(body.parameter_names, t.parameter_names)
+
+        body.parameter_names_ = {'foo', 't', 'bar'}
+        self.assertEqual(body.parameter_names, t.parameter_names)
+
+    def test_parameter_names(self) -> None:
+        body = DummyPulseTemplate(parameter_names={'foo', 'bar'})
+        t = RepetitionPulseTemplate(body, 5, parameter_constraints={'foo > hugo'}, measurements=[('meas', 'd', 0)])
+
+        self.assertEqual({'foo', 'bar', 'hugo', 'd'}, t.parameter_names)
+
+    def test_str(self) -> None:
+        body = DummyPulseTemplate()
+        t = RepetitionPulseTemplate(body, 9)
+        self.assertIsInstance(str(t), str)
+        t = RepetitionPulseTemplate(body, 'foo')
+        self.assertIsInstance(str(t), str)
+
+    def test_measurement_names(self):
+        measurement_names = {'M'}
+        body = DummyPulseTemplate(measurement_names=measurement_names)
+        t = RepetitionPulseTemplate(body, 9)
+
+        self.assertEqual(measurement_names, t.measurement_names)
+
+        t = RepetitionPulseTemplate(body, 9, measurements=[('N', 1, 2)])
+        self.assertEqual({'M', 'N'}, t.measurement_names)
+
+    def test_duration(self):
+        body = DummyPulseTemplate(duration='foo')
+        t = RepetitionPulseTemplate(body, 'bar')
+
+        self.assertEqual(t.duration, Expression('foo*bar'))
+
+    def test_integral(self) -> None:
+        dummy = DummyPulseTemplate(integrals=['foo+2', 'k*3+x**2'])
+        template = RepetitionPulseTemplate(dummy, 7)
+        self.assertEqual([Expression('7*(foo+2)'), Expression('7*(k*3+x**2)')], template.integral)
+
+        template = RepetitionPulseTemplate(dummy, '2+m')
+        self.assertEqual([Expression('(2+m)*(foo+2)'), Expression('(2+m)*(k*3+x**2)')], template.integral)
+
+        template = RepetitionPulseTemplate(dummy, Expression('2+m'))
+        self.assertEqual([Expression('(2+m)*(foo+2)'), Expression('(2+m)*(k*3+x**2)')], template.integral)
+
+    def test_parameter_names_param_only_in_constraint(self) -> None:
+        pt = RepetitionPulseTemplate(DummyPulseTemplate(parameter_names={'a'}), 'n', parameter_constraints=['a<c'])
+        self.assertEqual(pt.parameter_names, {'a','c', 'n'})
+
+
+class RepetitionPulseTemplateSequencingTests(MeasurementWindowTestCase):
+    def test_internal_create_program(self):
+        wf = DummyWaveform(duration=2.)
+        body = PulseTemplateStub()
+
+        rpt = RepetitionPulseTemplate(body, 'n_rep*mul', measurements=[('m', 'a', 'b')])
+
+        parameters = dict(n_rep=ConstantParameter(3),
+                          mul=ConstantParameter(2),
+                          a=ConstantParameter(0.1),
+                          b=ConstantParameter(0.2),
+                          irrelevant=ConstantParameter(42))
+        measurement_mapping = {'m': 'l'}
+        channel_mapping = {'x': 'Y'}
+        global_transformation = TransformationStub()
+        to_single_waveform = {'to', 'single', 'waveform'}
+
+        program = Loop()
+        expected_program = Loop(children=[Loop(children=[Loop(waveform=wf)], repetition_count=6)],
+                                measurements=[('l', .1, .2)])
+
+        real_relevant_parameters = dict(n_rep=3, mul=2, a=0.1, b=0.2)
+
+        with mock.patch.object(body, '_create_program',
+                               wraps=get_appending_internal_create_program(wf, always_append=True)) as body_create_program:
+            with mock.patch.object(rpt, 'validate_parameter_constraints') as validate_parameter_constraints:
+                with mock.patch.object(rpt, 'get_repetition_count_value', return_value=6) as get_repetition_count_value:
+                    with mock.patch.object(rpt, 'get_measurement_windows', return_value=[('l', .1, .2)]) as get_meas:
+                        rpt._internal_create_program(parameters=parameters,
+                                                     measurement_mapping=measurement_mapping,
+                                                     channel_mapping=channel_mapping,
+                                                     global_transformation=global_transformation,
+                                                     to_single_waveform=to_single_waveform,
+                                                     parent_loop=program, volatile=set())
+
+                        self.assertEqual(program, expected_program)
+                        body_create_program.assert_called_once_with(parameters=parameters,
+                                                                    measurement_mapping=measurement_mapping,
+                                                                    channel_mapping=channel_mapping,
+                                                                    global_transformation=global_transformation,
+                                                                    to_single_waveform=to_single_waveform,
+                                                                    parent_loop=program.children[0], volatile=set())
+                        validate_parameter_constraints.assert_called_once_with(parameters=parameters, volatile=set())
+                        get_repetition_count_value.assert_called_once_with(real_relevant_parameters)
+                        get_meas.assert_called_once_with(real_relevant_parameters, measurement_mapping)
+
+    def test_create_program_constant_success_measurements(self) -> None:
+        repetitions = 3
+        body = DummyPulseTemplate(duration=2.0, waveform=DummyWaveform(duration=2, defined_channels={'A'}), measurements=[('b', 0, 1)])
+        t = RepetitionPulseTemplate(body, repetitions, parameter_constraints=['foo<9'], measurements=[('my', 2, 2)])
+        parameters = {'foo': 8}
+        measurement_mapping = {'my': 'thy', 'b': 'b'}
+        volatile = set()
+        channel_mapping = {}
+        program = Loop()
+        t._internal_create_program(parameters=parameters,
+                                   measurement_mapping=measurement_mapping,
+                                   channel_mapping=channel_mapping,
+                                   to_single_waveform=set(),
+                                   global_transformation=None,
+                                   parent_loop=program, volatile=volatile)
+
+        self.assertEqual(1, len(program.children))
+        internal_loop = program[0]  # type: Loop
+        self.assertEqual(repetitions, internal_loop.repetition_count)
+
+        self.assertEqual(1, len(internal_loop))
+        self.assertEqual((parameters, measurement_mapping, channel_mapping, internal_loop, volatile), body.create_program_calls[-1])
+        self.assertEqual(body.waveform, internal_loop[0].waveform)
+
+        self.assert_measurement_windows_equal({'b': ([0, 2, 4], [1, 1, 1]), 'thy': ([2], [2])}, program.get_measurement_windows())
+
+        # done in MultiChannelProgram
+        program.cleanup()
+
+        self.assert_measurement_windows_equal({'b': ([0, 2, 4], [1, 1, 1]), 'thy': ([2], [2])},
+                                              program.get_measurement_windows())
+
+        # ensure same result as from Sequencer
+        sequencer = Sequencer()
+        sequencer.push(t, parameters=parameters, conditions={}, window_mapping=measurement_mapping, channel_mapping=channel_mapping)
+        block = sequencer.build()
+        program_old = MultiChannelProgram(block, channels={'A'}).programs[frozenset({'A'})]
+        self.assertEqual(program_old, program)
+
+    def test_create_program_declaration_success(self) -> None:
+        repetitions = "foo"
+        body = DummyPulseTemplate(duration=2.0, waveform=DummyWaveform(duration=2, defined_channels={'A'}))
+        t = RepetitionPulseTemplate(body, repetitions, parameter_constraints=['foo<9'])
+        parameters = dict(foo=ConstantParameter(3))
+        measurement_mapping = dict(moth='fire')
+        channel_mapping = dict(asd='f')
+        volatile = set()
+        program = Loop()
+        t._internal_create_program(parameters=parameters,
+                                   measurement_mapping=measurement_mapping,
+                                   channel_mapping=channel_mapping,
+                                   to_single_waveform=set(),
+                                   global_transformation=None,
+                                   parent_loop=program, volatile=set())
+
+        self.assertEqual(1, program.repetition_count)
+        self.assertEqual(1, len(program.children))
+        internal_loop = program.children[0]  # type: Loop
+        self.assertEqual(parameters[repetitions].get_value(), internal_loop.repetition_count)
+
+        self.assertEqual(1, len(internal_loop))
+        self.assertEqual((parameters, measurement_mapping, channel_mapping, internal_loop, volatile), body.create_program_calls[-1])
+        self.assertEqual(body.waveform, internal_loop[0].waveform)
+
+        self.assert_measurement_windows_equal({}, program.get_measurement_windows())
+
+        # ensure same result as from Sequencer
+        ## not the same as from Sequencer. Sequencer simplifies the whole thing to a single loop executing the waveform 3 times
+        ## due to absence of non-repeated measurements. create_program currently does no such optimization
+
+    def test_create_program_declaration_success_appended_measurements(self) -> None:
+        repetitions = "foo"
+        body = DummyPulseTemplate(duration=2.0, waveform=DummyWaveform(duration=2), measurements=[('b', 0, 1)])
+        t = RepetitionPulseTemplate(body, repetitions, parameter_constraints=['foo<9'], measurements=[('moth', 0, 'meas_end')])
+        parameters = dict(foo=ConstantParameter(3), meas_end=ConstantParameter(7.1))
+        measurement_mapping = dict(moth='fire', b='b')
+        channel_mapping = dict(asd='f')
+        volatile = set()
+        children = [Loop(waveform=DummyWaveform(duration=0))]
+        program = Loop(children=children, measurements=[('a', [0], [1])], repetition_count=2)
+
+        t._internal_create_program(parameters=parameters,
+                                   measurement_mapping=measurement_mapping,
+                                   channel_mapping=channel_mapping,
+                                   to_single_waveform=set(),
+                                   global_transformation=None,
+                                   parent_loop=program, volatile=volatile)
+
+        self.assertEqual(2, program.repetition_count)
+        self.assertEqual(2, len(program.children))
+        self.assertIs(program.children[0], children[0])
+        internal_loop = program.children[1]  # type: Loop
+        self.assertEqual(parameters[repetitions].get_value(), internal_loop.repetition_count)
+
+        self.assertEqual(1, len(internal_loop))
+        self.assertEqual((parameters, measurement_mapping, channel_mapping, internal_loop, volatile), body.create_program_calls[-1])
+        self.assertEqual(body.waveform, internal_loop[0].waveform)
+
+        self.assert_measurement_windows_equal({'fire': ([0, 6], [7.1, 7.1]),
+                                         'b': ([0, 2, 4, 6, 8, 10], [1, 1, 1, 1, 1, 1]),
+                                         'a': ([0], [1])}, program.get_measurement_windows())
+
+        # not ensure same result as from Sequencer here - we're testing appending to an already existing parent loop
+        # which is a use case that does not immediately arise from using Sequencer
+
+    def test_create_program_declaration_success_measurements(self) -> None:
+        repetitions = "foo"
+        body = DummyPulseTemplate(duration=2.0, waveform=DummyWaveform(duration=2), measurements=[('b', 0, 1)])
+        t = RepetitionPulseTemplate(body, repetitions, parameter_constraints=['foo<9'], measurements=[('moth', 0, 'meas_end')])
+        parameters = dict(foo=ConstantParameter(3), meas_end=ConstantParameter(7.1))
+        measurement_mapping = dict(moth='fire', b='b')
+        channel_mapping = dict(asd='f')
+        volatile = set()
+        program = Loop()
+        t._internal_create_program(parameters=parameters,
+                                   measurement_mapping=measurement_mapping,
+                                   channel_mapping=channel_mapping,
+                                   to_single_waveform=set(),
+                                   global_transformation=None,
+                                   parent_loop=program, volatile=set())
+
+        self.assertEqual(1, program.repetition_count)
+        self.assertEqual(1, len(program.children))
+        internal_loop = program.children[0]  # type: Loop
+        self.assertEqual(parameters[repetitions].get_value(), internal_loop.repetition_count)
+
+        self.assertEqual(1, len(internal_loop))
+        self.assertEqual((parameters, measurement_mapping, channel_mapping, internal_loop, volatile), body.create_program_calls[-1])
+        self.assertEqual(body.waveform, internal_loop[0].waveform)
+
+        self.assert_measurement_windows_equal({'fire': ([0], [7.1]), 'b': ([0, 2, 4], [1, 1, 1])}, program.get_measurement_windows())
+
+        # ensure same result as from Sequencer
+        sequencer = Sequencer()
+        sequencer.push(t, parameters=parameters, conditions={}, window_mapping=measurement_mapping,
+                       channel_mapping=channel_mapping)
+        block = sequencer.build()
+        program_old = MultiChannelProgram(block, channels={'A'}).programs[frozenset({'A'})]
+        self.assertEqual(program_old, program)
+
+    def test_create_program_declaration_exceeds_bounds(self) -> None:
+        repetitions = "foo"
+        body_program = Loop(waveform=DummyWaveform(duration=1.0))
+        body = DummyPulseTemplate(duration=2.0, program=body_program)
+        t = RepetitionPulseTemplate(body, repetitions, parameter_constraints=['foo<9'])
+        parameters = dict(foo=ConstantParameter(9))
+        measurement_mapping = dict(moth='fire')
+        channel_mapping = dict(asd='f')
+
+        children = [Loop(waveform=DummyWaveform(duration=0))]
+        program = Loop(children=children)
+        with self.assertRaises(ParameterConstraintViolation):
+            t._internal_create_program(parameters=parameters,
+                                       measurement_mapping=measurement_mapping,
+                                       channel_mapping=channel_mapping,
+                                   to_single_waveform=set(),
+                                   global_transformation=None,
+                                       parent_loop=program, volatile=set())
+        self.assertFalse(body.create_program_calls)
+        self.assertEqual(1, program.repetition_count)
+        self.assertEqual(children, list(program.children))
+        self.assertIsNone(program.waveform)
+        self.assert_measurement_windows_equal({}, program.get_measurement_windows())
+
+    def test_create_program_declaration_parameter_not_provided(self) -> None:
+        repetitions = "foo"
+        body = DummyPulseTemplate(waveform=DummyWaveform(duration=2.0))
+        t = RepetitionPulseTemplate(body, repetitions, parameter_constraints=['foo<9'], measurements=[('a', 'd', 1)])
+        parameters = {}
+        measurement_mapping = dict(moth='fire')
+        channel_mapping = dict(asd='f')
+        children = [Loop(waveform=DummyWaveform(duration=0))]
+        program = Loop(children=children)
+        with self.assertRaises(ParameterNotProvidedException):
+            t._internal_create_program(parameters=parameters,
+                                       measurement_mapping=measurement_mapping,
+                                       channel_mapping=channel_mapping,
+                                   to_single_waveform=set(),
+                                   global_transformation=None,
+                                       parent_loop=program, volatile=set())
+
+        parameters = {'foo': ConstantParameter(7)}
+        with self.assertRaises(ParameterNotProvidedException):
+            t._internal_create_program(parameters=parameters,
+                                       measurement_mapping=measurement_mapping,
+                                       channel_mapping=channel_mapping,
+                                   to_single_waveform=set(),
+                                   global_transformation=None,
+                                       parent_loop=program, volatile=set())
+
+        self.assertFalse(body.create_program_calls)
+        self.assertEqual(1, program.repetition_count)
+        self.assertEqual(children, list(program.children))
+        self.assertIsNone(program.waveform)
+        self.assert_measurement_windows_equal({}, program.get_measurement_windows())
+
+    def test_create_program_declaration_parameter_value_not_whole(self) -> None:
+        repetitions = "foo"
+        body = DummyPulseTemplate(duration=2.0, waveform=DummyWaveform(duration=2.0))
+        t = RepetitionPulseTemplate(body, repetitions, parameter_constraints=['foo<9'])
+        parameters = dict(foo=ConstantParameter(3.3))
+        measurement_mapping = dict(moth='fire')
+        channel_mapping = dict(asd='f')
+        children = [Loop(waveform=DummyWaveform(duration=0))]
+        program = Loop(children=children)
+        with self.assertRaises(ParameterNotIntegerException):
+            t._internal_create_program(parameters=parameters,
+                                       measurement_mapping=measurement_mapping,
+                                       channel_mapping=channel_mapping,
+                                   to_single_waveform=set(),
+                                   global_transformation=None,
+                                       parent_loop=program, volatile=set())
+        self.assertFalse(body.create_program_calls)
+        self.assertEqual(1, program.repetition_count)
+        self.assertEqual(children, list(program.children))
+        self.assertIsNone(program.waveform)
+        self.assert_measurement_windows_equal({}, program.get_measurement_windows())
+
+    def test_create_program_constant_measurement_mapping_failure(self) -> None:
+        repetitions = "foo"
+        body = DummyPulseTemplate(duration=2.0, waveform=DummyWaveform(duration=2.0), measurements=[('b', 0, 1)])
+        t = RepetitionPulseTemplate(body, repetitions, parameter_constraints=['foo<9'], measurements=[('a', 0, 1)])
+        parameters = dict(foo=ConstantParameter(3))
+        measurement_mapping = dict()
+        channel_mapping = dict(asd='f')
+        children = [Loop(waveform=DummyWaveform(duration=0))]
+        program = Loop(children=children)
+        with self.assertRaises(KeyError):
+            t._internal_create_program(parameters=parameters,
+                                       measurement_mapping=measurement_mapping,
+                                       channel_mapping=channel_mapping,
+                                       to_single_waveform=set(),
+                                       global_transformation=None,
+                                       parent_loop=program, volatile=set())
+
+        # test for failure on child level
+        measurement_mapping = dict(a='a')
+        with self.assertRaises(KeyError):
+            t._internal_create_program(parameters=parameters,
+                                       measurement_mapping=measurement_mapping,
+                                       channel_mapping=channel_mapping,
+                                       to_single_waveform=set(),
+                                       global_transformation=None,
+                                       parent_loop=program, volatile=set())
+        self.assertFalse(body.create_program_calls)
+        self.assertEqual(1, program.repetition_count)
+        self.assertEqual(children, list(program.children))
+        self.assertIsNone(program.waveform)
+        self.assert_measurement_windows_equal({}, program.get_measurement_windows())
+
+    def test_create_program_rep_count_zero_constant(self) -> None:
+        repetitions = 0
+        body_program = Loop(waveform=DummyWaveform(duration=1.0))
+        body = DummyPulseTemplate(duration=2.0, program=body_program)
+
+        # suppress warning about 0 repetitions on construction here, we are only interested in correct behavior during sequencing (i.e., do nothing)
+        with warnings.catch_warnings(record=True):
+            t = RepetitionPulseTemplate(body, repetitions)
+
+        parameters = {}
+        measurement_mapping = dict(moth='fire')
+        channel_mapping = dict(asd='f')
+
+        program = Loop()
+        t._internal_create_program(parameters=parameters,
+                                   measurement_mapping=measurement_mapping,
+                                   channel_mapping=channel_mapping,
+                                   to_single_waveform=set(),
+                                   global_transformation=None,
+                                   parent_loop=program, volatile=set())
+        self.assertFalse(body.create_program_calls)
+        self.assertFalse(program.children)
+        self.assertEqual(1, program.repetition_count)
+        self.assertEqual(None, program._measurements)
+
+    def test_create_program_rep_count_zero_constant_with_measurement(self) -> None:
+        repetitions = 0
+        body_program = Loop(waveform=DummyWaveform(duration=1.0))
+        body = DummyPulseTemplate(duration=2.0, program=body_program)
+
+        # suppress warning about 0 repetitions on construction here, we are only interested in correct behavior during sequencing (i.e., do nothing)
+        with warnings.catch_warnings(record=True):
+            t = RepetitionPulseTemplate(body, repetitions, measurements=[('moth', 0, 'meas_end')])
+
+        parameters = dict(meas_end=ConstantParameter(7.1))
+        measurement_mapping = dict(moth='fire')
+        channel_mapping = dict(asd='f')
+
+        program = Loop()
+        t._internal_create_program(parameters=parameters,
+                                   measurement_mapping=measurement_mapping,
+                                   channel_mapping=channel_mapping,
+                                   to_single_waveform=set(),
+                                   global_transformation=None,
+                                   parent_loop=program, volatile=set())
+        self.assertFalse(body.create_program_calls)
+        self.assertFalse(program.children)
+        self.assertEqual(1, program.repetition_count)
+        self.assertEqual(None, program._measurements)
+
+        # ensure same result as from Sequencer
+        sequencer = Sequencer()
+        sequencer.push(t, parameters=parameters, conditions={}, window_mapping=measurement_mapping,
+                       channel_mapping=channel_mapping)
+        block = sequencer.build()
+        program_old = MultiChannelProgram(block, channels={'A'}).programs[frozenset({'A'})]
+        self.assertEqual(program_old.repetition_count, program.repetition_count)
+        self.assertEqual(program_old.waveform, program.waveform)
+        self.assertEqual(program_old.children, program.children)
+        # program_old will have measurements which program has not!
+
+    def test_create_program_rep_count_zero_declaration(self) -> None:
+        repetitions = "foo"
+        body_program = Loop(waveform=DummyWaveform(duration=1.0))
+        body = DummyPulseTemplate(duration=2.0, program=body_program)
+
+        # suppress warning about 0 repetitions on construction here, we are only interested in correct behavior during sequencing (i.e., do nothing)
+        with warnings.catch_warnings(record=True):
+            t = RepetitionPulseTemplate(body, repetitions)
+
+        parameters = dict(foo=ConstantParameter(0))
+        measurement_mapping = dict(moth='fire')
+        channel_mapping = dict(asd='f')
+
+        program = Loop()
+        t._internal_create_program(parameters=parameters,
+                                   measurement_mapping=measurement_mapping,
+                                   channel_mapping=channel_mapping,
+                                   to_single_waveform=set(),
+                                   global_transformation=None,
+                                   parent_loop=program, volatile=set())
+        self.assertFalse(body.create_program_calls)
+        self.assertFalse(program.children)
+        self.assertEqual(1, program.repetition_count)
+        self.assertEqual(None, program._measurements)
+
+    def test_create_program_rep_count_zero_declaration_with_measurement(self) -> None:
+        repetitions = "foo"
+        body_program = Loop(waveform=DummyWaveform(duration=1.0))
+        body = DummyPulseTemplate(duration=2.0, program=body_program)
+
+        # suppress warning about 0 repetitions on construction here, we are only interested in correct behavior during sequencing (i.e., do nothing)
+        with warnings.catch_warnings(record=True):
+            t = RepetitionPulseTemplate(body, repetitions, measurements=[('moth', 0, 'meas_end')])
+
+        parameters = dict(foo=ConstantParameter(0), meas_end=ConstantParameter(7.1))
+        measurement_mapping = dict(moth='fire')
+        channel_mapping = dict(asd='f')
+
+        program = Loop()
+        t._internal_create_program(parameters=parameters,
+                                   measurement_mapping=measurement_mapping,
+                                   channel_mapping=channel_mapping,
+                                   to_single_waveform=set(),
+                                   global_transformation=None,
+                                   parent_loop=program, volatile=set())
+        self.assertFalse(body.create_program_calls)
+        self.assertFalse(program.children)
+        self.assertEqual(1, program.repetition_count)
+        self.assertEqual(None, program._measurements)
+
+        # ensure same result as from Sequencer
+        sequencer = Sequencer()
+        sequencer.push(t, parameters=parameters, conditions={}, window_mapping=measurement_mapping,
+                       channel_mapping=channel_mapping)
+        block = sequencer.build()
+        program_old = MultiChannelProgram(block, channels={'A'}).programs[frozenset({'A'})]
+        self.assertEqual(program_old.repetition_count, program.repetition_count)
+        self.assertEqual(program_old.waveform, program.waveform)
+        self.assertEqual(program_old.children, program.children)
+        # program_old will have measurements which program has not!
+
+    def test_create_program_rep_count_neg_declaration(self) -> None:
+        repetitions = "foo"
+        body_program = Loop(waveform=DummyWaveform(duration=1.0))
+        body = DummyPulseTemplate(duration=2.0, program=body_program)
+
+        # suppress warning about 0 repetitions on construction here, we are only interested in correct behavior during sequencing (i.e., do nothing)
+        with warnings.catch_warnings(record=True):
+            t = RepetitionPulseTemplate(body, repetitions)
+
+        parameters = dict(foo=ConstantParameter(-1))
+        measurement_mapping = dict(moth='fire')
+        channel_mapping = dict(asd='f')
+
+        program = Loop()
+        t._internal_create_program(parameters=parameters,
+                                   measurement_mapping=measurement_mapping,
+                                   channel_mapping=channel_mapping,
+                                   to_single_waveform=set(),
+                                   global_transformation=None,
+                                   parent_loop=program, volatile=set())
+        self.assertFalse(body.create_program_calls)
+        self.assertFalse(program.children)
+        self.assertEqual(1, program.repetition_count)
+        self.assertEqual(None, program._measurements)
+
+    def test_create_program_rep_count_neg_declaration_with_measurements(self) -> None:
+        repetitions = "foo"
+        body_program = Loop(waveform=DummyWaveform(duration=1.0))
+        body = DummyPulseTemplate(duration=2.0, program=body_program)
+
+        # suppress warning about 0 repetitions on construction here, we are only interested in correct behavior during sequencing (i.e., do nothing)
+        with warnings.catch_warnings(record=True):
+            t = RepetitionPulseTemplate(body, repetitions, measurements=[('moth', 0, 'meas_end')])
+
+        parameters = dict(foo=ConstantParameter(-1), meas_end=ConstantParameter(7.1))
+        measurement_mapping = dict(moth='fire')
+        channel_mapping = dict(asd='f')
+
+        program = Loop()
+        t._internal_create_program(parameters=parameters,
+                                   measurement_mapping=measurement_mapping,
+                                   channel_mapping=channel_mapping,
+                                   to_single_waveform=set(),
+                                   global_transformation=None,
+                                   parent_loop=program, volatile=set())
+        self.assertFalse(body.create_program_calls)
+        self.assertFalse(program.children)
+        self.assertEqual(1, program.repetition_count)
+        self.assertEqual(None, program._measurements)
+
+        # ensure same result as from Sequencer
+        sequencer = Sequencer()
+        sequencer.push(t, parameters=parameters, conditions={}, window_mapping=measurement_mapping,
+                       channel_mapping=channel_mapping)
+        block = sequencer.build()
+        program_old = MultiChannelProgram(block, channels={'A'}).programs[frozenset({'A'})]
+        self.assertEqual(program_old.repetition_count, program.repetition_count)
+        self.assertEqual(program_old.waveform, program.waveform)
+        self.assertEqual(program_old.children, program.children)
+        # program_old will have measurements which program has not!
+
+    def test_create_program_none_subprogram(self) -> None:
+        repetitions = "foo"
+        body = DummyPulseTemplate(duration=0.0, waveform=None)
+        t = RepetitionPulseTemplate(body, repetitions, parameter_constraints=['foo<9'])
+        parameters = dict(foo=ConstantParameter(3))
+        measurement_mapping = dict(moth='fire')
+        channel_mapping = dict(asd='f')
+        volatile = set()
+        program = Loop()
+        t._internal_create_program(parameters=parameters,
+                                   measurement_mapping=measurement_mapping,
+                                   channel_mapping=channel_mapping,
+                                   to_single_waveform=set(),
+                                   global_transformation=None,
+                                   parent_loop=program, volatile=volatile)
+        self.assertFalse(program.children)
+        self.assertEqual(1, program.repetition_count)
+        self.assertEqual(None, program._measurements)
+
+        # ensure same result as from Sequencer
+        sequencer = Sequencer()
+        sequencer.push(t, parameters=parameters, conditions={}, window_mapping=measurement_mapping,
+                       channel_mapping=channel_mapping)
+        block = sequencer.build()
+        program_old = MultiChannelProgram(block, channels={'A'}).programs[frozenset({'A'})]
+        self.assertEqual(program_old.waveform, program.waveform)
+        self.assertEqual(program_old.children, program.children)
+        self.assertEqual(program_old._measurements, program._measurements)
+        # Sequencer does set a repetition count if no inner program is present; create_program does not
+
+    def test_create_program_none_subprogram_with_measurement(self) -> None:
+        repetitions = "foo"
+        body = DummyPulseTemplate(duration=2.0, waveform=None, measurements=[('b', 2, 3)])
+        t = RepetitionPulseTemplate(body, repetitions, parameter_constraints=['foo<9'], measurements=[('moth', 0, 'meas_end')])
+        parameters = dict(foo=ConstantParameter(3), meas_end=ConstantParameter(7.1))
+        measurement_mapping = dict(moth='fire', b='b')
+        channel_mapping = dict(asd='f')
+        volatile = set()
+        program = Loop()
+
+        t._internal_create_program(parameters=parameters,
+                                   measurement_mapping=measurement_mapping,
+                                   channel_mapping=channel_mapping,
+                                   to_single_waveform=set(),
+                                   global_transformation=None,
+                                   parent_loop=program, volatile=volatile)
+        self.assertFalse(program.children)
+        self.assertEqual(1, program.repetition_count)
+        self.assertEqual(None, program._measurements)
+
+        # ensure same result as from Sequencer
+        sequencer = Sequencer()
+        sequencer.push(t, parameters=parameters, conditions={}, window_mapping=measurement_mapping,
+                       channel_mapping=channel_mapping)
+        block = sequencer.build()
+        program_old = MultiChannelProgram(block, channels={'A'}).programs[frozenset({'A'})]
+        self.assertEqual(program_old.waveform, program.waveform)
+        self.assertEqual(program_old.children, program.children)
+        # program_old will have measurements which program has not!
+        # Sequencer does set a repetition count if no inner program is present; create_program does not
+
+
+class RepetitionPulseTemplateOldSequencingTests(unittest.TestCase):
+
+    def setUp(self) -> None:
+        self.body = DummyPulseTemplate()
+        self.repetitions = 'foo'
+        self.template = RepetitionPulseTemplate(self.body, self.repetitions, parameter_constraints=['foo<9'])
+        self.sequencer = DummySequencer()
+        self.block = DummyInstructionBlock()
+
+    def test_build_sequence_constant(self) -> None:
+        repetitions = 3
+        t = RepetitionPulseTemplate(self.body, repetitions)
+        parameters = {}
+        measurement_mapping = {'my': 'thy'}
+        conditions = dict(foo=DummyCondition(requires_stop=True))
+        channel_mapping = {}
+        t.build_sequence(self.sequencer, parameters, conditions, measurement_mapping, channel_mapping, self.block)
+
+        self.assertTrue(self.block.embedded_blocks)
+        body_block = self.block.embedded_blocks[0]
+        self.assertEqual({body_block}, set(self.sequencer.sequencing_stacks.keys()))
+        self.assertEqual([(self.body, parameters, conditions, measurement_mapping, channel_mapping)], self.sequencer.sequencing_stacks[body_block])
+        self.assertEqual([REPJInstruction(repetitions, InstructionPointer(body_block, 0))], self.block.instructions)
+
+    def test_build_sequence_declaration_success(self) -> None:
+        parameters = dict(foo=ConstantParameter(3))
+        conditions = dict(foo=DummyCondition(requires_stop=True))
+        measurement_mapping = dict(moth='fire')
+        channel_mapping = dict(asd='f')
+        self.template.build_sequence(self.sequencer, parameters, conditions, measurement_mapping, channel_mapping, self.block)
+
+        self.assertTrue(self.block.embedded_blocks)
+        body_block = self.block.embedded_blocks[0]
+        self.assertEqual({body_block}, set(self.sequencer.sequencing_stacks.keys()))
+        self.assertEqual([(self.body, parameters, conditions, measurement_mapping, channel_mapping)],
+                         self.sequencer.sequencing_stacks[body_block])
+        self.assertEqual([REPJInstruction(3, InstructionPointer(body_block, 0))], self.block.instructions)
+
+    def test_parameter_not_provided(self):
+        parameters = dict(foo=ConstantParameter(4))
+        conditions = dict(foo=DummyCondition(requires_stop=True))
+        measurement_mapping = dict(moth='fire')
+        channel_mapping = dict(asd='f')
+
+        template = RepetitionPulseTemplate(self.body, 'foo*bar', parameter_constraints=['foo<9'])
+
+        with self.assertRaises(ParameterNotProvidedException):
+            template.build_sequence(self.sequencer, parameters, conditions, measurement_mapping, channel_mapping,
+                                     self.block)
+
+    def test_build_sequence_declaration_exceeds_bounds(self) -> None:
+        parameters = dict(foo=ConstantParameter(9))
+        conditions = dict(foo=DummyCondition(requires_stop=True))
+        with self.assertRaises(ParameterConstraintViolation):
+            self.template.build_sequence(self.sequencer, parameters, conditions, {}, {}, self.block)
+        self.assertFalse(self.sequencer.sequencing_stacks)
+
+    def test_build_sequence_declaration_parameter_missing(self) -> None:
+        parameters = {}
+        conditions = dict(foo=DummyCondition(requires_stop=True))
+        with self.assertRaises(ParameterNotProvidedException):
+            self.template.build_sequence(self.sequencer, parameters, conditions, {}, {}, self.block)
+        self.assertFalse(self.sequencer.sequencing_stacks)
+
+    def test_build_sequence_declaration_parameter_value_not_whole(self) -> None:
+        parameters = dict(foo=ConstantParameter(3.3))
+        conditions = dict(foo=DummyCondition(requires_stop=True))
+        with self.assertRaises(ParameterNotIntegerException):
+            self.template.build_sequence(self.sequencer, parameters, conditions, {}, {}, self.block)
+        self.assertFalse(self.sequencer.sequencing_stacks)
+
+    def test_rep_count_zero_constant(self) -> None:
+        repetitions = 0
+        parameters = {}
+        measurement_mapping = {}
+        conditions = {}
+        channel_mapping = {}
+
+        # suppress warning about 0 repetitions on construction here, we are only interested in correct behavior during sequencing (i.e., do nothing)
+        with warnings.catch_warnings(record=True):
+            t = RepetitionPulseTemplate(self.body, repetitions)
+            t.build_sequence(self.sequencer, parameters, conditions, measurement_mapping, channel_mapping, self.block)
+
+            self.assertFalse(self.block.embedded_blocks) # no new blocks created
+            self.assertFalse(self.block.instructions) # no instructions added to block
+
+    def test_rep_count_zero_declaration(self) -> None:
+        t = self.template
+        parameters = dict(foo=ConstantParameter(0))
+        measurement_mapping = {}
+        conditions = {}
+        channel_mapping = {}
+        t.build_sequence(self.sequencer, parameters, conditions, measurement_mapping, channel_mapping, self.block)
+
+        self.assertFalse(self.block.embedded_blocks) # no new blocks created
+        self.assertFalse(self.block.instructions) # no instructions added to block
+
+    def test_rep_count_neg_declaration(self) -> None:
+        t = self.template
+        parameters = dict(foo=ConstantParameter(-1))
+        measurement_mapping = {}
+        conditions = {}
+        channel_mapping = {}
+        t.build_sequence(self.sequencer, parameters, conditions, measurement_mapping, channel_mapping, self.block)
+
+        self.assertFalse(self.block.embedded_blocks)  # no new blocks created
+        self.assertFalse(self.block.instructions)  # no instructions added to block
+
+    def test_requires_stop_constant(self) -> None:
+        body = DummyPulseTemplate(requires_stop=False)
+        t = RepetitionPulseTemplate(body, 2)
+        self.assertFalse(t.requires_stop({}, {}))
+        body.requires_stop_ = True
+        self.assertFalse(t.requires_stop({}, {}))
+
+    def test_requires_stop_declaration(self) -> None:
+        body = DummyPulseTemplate(requires_stop=False)
+        t = RepetitionPulseTemplate(body, 'foo')
+
+        parameter = DummyParameter()
+        parameters = dict(foo=parameter)
+        condition = DummyCondition()
+        conditions = dict(foo=condition)
+
+        for body_requires_stop in [True, False]:
+            for condition_requires_stop in [True, False]:
+                for parameter_requires_stop in [True, False]:
+                    body.requires_stop_ = body_requires_stop
+                    condition.requires_stop_ = condition_requires_stop
+                    parameter.requires_stop_ = parameter_requires_stop
+                    self.assertEqual(parameter_requires_stop, t.requires_stop(parameters, conditions))
+
+
+class RepetitionPulseTemplateSerializationTests(SerializableTests, unittest.TestCase):
+
+    @property
+    def class_to_test(self):
+        return RepetitionPulseTemplate
+
+    def make_kwargs(self):
+        return {
+            'body': DummyPulseTemplate(),
+            'repetition_count': 3,
+            'parameter_constraints': [str(ParameterConstraint('a<b'))],
+            'measurements': [('m', 0, 1)]
+        }
+
+    def assert_equal_instance_except_id(self, lhs: RepetitionPulseTemplate, rhs: RepetitionPulseTemplate):
+        self.assertIsInstance(lhs, RepetitionPulseTemplate)
+        self.assertIsInstance(rhs, RepetitionPulseTemplate)
+        self.assertEqual(lhs.body, rhs.body)
+        self.assertEqual(lhs.parameter_constraints, rhs.parameter_constraints)
+        self.assertEqual(lhs.measurement_declarations, rhs.measurement_declarations)
+
+
+class RepetitionPulseTemplateOldSerializationTests(unittest.TestCase):
+
+    def test_get_serialization_data_minimal_old(self) -> None:
+        # test for deprecated version during transition period, remove after final switch
+        with self.assertWarnsRegex(DeprecationWarning, "deprecated",
+                                   msg="RepetitionPT does not issue warning for old serialization routines."):
+            serializer = DummySerializer(deserialize_callback=lambda x: x['name'])
+            body = DummyPulseTemplate()
+            repetition_count = 3
+            template = RepetitionPulseTemplate(body, repetition_count)
+            expected_data = dict(
+                body=str(id(body)),
+                repetition_count=repetition_count,
+            )
+            data = template.get_serialization_data(serializer)
+            self.assertEqual(expected_data, data)
+
+    def test_get_serialization_data_all_features_old(self) -> None:
+        # test for deprecated version during transition period, remove after final switch
+        with self.assertWarnsRegex(DeprecationWarning, "deprecated",
+                                   msg="RepetitionPT does not issue warning for old serialization routines."):
+            serializer = DummySerializer(deserialize_callback=lambda x: x['name'])
+            body = DummyPulseTemplate()
+            repetition_count = 'foo'
+            measurements = [('a', 0, 1), ('b', 1, 1)]
+            parameter_constraints = ['foo < 3']
+            template = RepetitionPulseTemplate(body, repetition_count,
+                                               measurements=measurements,
+                                               parameter_constraints=parameter_constraints)
+            expected_data = dict(
+                body=str(id(body)),
+                repetition_count=repetition_count,
+                measurements=measurements,
+                parameter_constraints=parameter_constraints
+            )
+            data = template.get_serialization_data(serializer)
+            self.assertEqual(expected_data, data)
+
+    def test_deserialize_minimal_old(self) -> None:
+        # test for deprecated version during transition period, remove after final switch
+        with self.assertWarnsRegex(DeprecationWarning, "deprecated",
+                                   msg="RepetitionPT does not issue warning for old serialization routines."):
+            serializer = DummySerializer(deserialize_callback=lambda x: x['name'])
+            body = DummyPulseTemplate()
+            repetition_count = 3
+            data = dict(
+                repetition_count=repetition_count,
+                body=dict(name=str(id(body))),
+                identifier='foo'
+            )
+            # prepare dependencies for deserialization
+            serializer.subelements[str(id(body))] = body
+            # deserialize
+            template = RepetitionPulseTemplate.deserialize(serializer, **data)
+            # compare!
+            self.assertIs(body, template.body)
+            self.assertEqual(repetition_count, template.repetition_count)
+            #self.assertEqual([str(c) for c in template.parameter_constraints], ['bar < 3'])
+
+    def test_deserialize_all_features_old(self) -> None:
+        # test for deprecated version during transition period, remove after final switch
+        with self.assertWarnsRegex(DeprecationWarning, "deprecated",
+                                   msg="RepetitionPT does not issue warning for old serialization routines."):
+            serializer = DummySerializer(deserialize_callback=lambda x: x['name'])
+            body = DummyPulseTemplate()
+            data = dict(
+                repetition_count='foo',
+                body=dict(name=str(id(body))),
+                identifier='foo',
+                parameter_constraints=['foo < 3'],
+                measurements=[('a', 0, 1), ('b', 1, 1)]
+            )
+            # prepare dependencies for deserialization
+            serializer.subelements[str(id(body))] = body
+
+            # deserialize
+            template = RepetitionPulseTemplate.deserialize(serializer, **data)
+
+            # compare!
+            self.assertIs(body, template.body)
+            self.assertEqual('foo', template.repetition_count)
+            self.assertEqual(template.parameter_constraints, [ParameterConstraint('foo < 3')])
+            self.assertEqual(template.measurement_declarations, data['measurements'])
+
+
+class ParameterNotIntegerExceptionTests(unittest.TestCase):
+
+    def test(self) -> None:
+        exception = ParameterNotIntegerException('foo', 3)
+        self.assertIsInstance(str(exception), str)
+
+
+if __name__ == "__main__":
     unittest.main(verbosity=2)