--- conflicted
+++ resolved
@@ -312,13 +312,10 @@
 
         self.assertEqual(expected, contents)
 
-<<<<<<< HEAD
-=======
     def test_get_contents_empty(self) -> None:
         contents = self.backend.list_contents()
         self.assertEqual(0, len(contents))
 
->>>>>>> 3222d602
 
 class ZipFileBackendTests(unittest.TestCase):
     def __init__(self, *args, **kwargs):
