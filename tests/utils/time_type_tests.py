--- conflicted
+++ resolved
@@ -88,7 +88,6 @@
         self.assertEqual(time_type.from_float(1000000 / 1000001, 1e-5),
                          fractions.Fraction(1))
 
-<<<<<<< HEAD
     def test_fraction_time_from_float_with_precision(self):
         self.assert_fraction_time_from_float_with_precision_works(qutypes.TimeType)
 
@@ -125,19 +124,15 @@
     @unittest.skipIf(gmpy2 is None, "fallback already tested")
     def test_from_float_no_extra_args_fallback(self):
         self.assert_from_float_exact_works(self.fallback_qutypes.TimeType)
-=======
-    def test_fraction_time_from_fraction(self):
-        t = qutypes.time_from_fraction(43, 12)
-        self.assertIsInstance(t, fractions.Fraction)
-        self.assertEqual(t, fractions.Fraction(43, 12))
 
 
-floats = [random.random()*100 - 50 for _ in range(1000)]
-ints = [random.randint(-100, 100) for _ in range(1000)]
+def get_some_floats(seed=42, n=1000):
+    rand = random.Random(seed)
+    return [rand.random()*100 - 50 for _ in range(n)]
 
 
 def get_from_float(fs):
-    return [qutypes.TimeType.from_float(f) for f in fs]
+    return [qutypes.time_from_float(f) for f in fs]
 
 
 def do_additions(xs, ys):
@@ -151,19 +146,21 @@
 
 
 def test_time_type_from_float_performance(benchmark):
-    benchmark(get_from_float, floats)
+    benchmark(get_from_float, get_some_floats())
 
 
 def test_time_type_addition_performance(benchmark):
-    values = get_from_float(floats)
+    values = get_from_float(get_some_floats())
     benchmark(do_additions, values, values)
 
 
 def test_time_type_addition_with_float_performance(benchmark):
-    benchmark(do_additions, get_from_float(floats), floats)
+
+    benchmark(do_additions,
+              get_from_float(get_some_floats(seed=42)),
+              get_some_floats(seed=43))
 
 
 def test_time_type_mul_performance(benchmark):
-    values = get_from_float(floats)
-    benchmark(do_multiplications, values, values)
->>>>>>> 642a93d0
+    values = get_from_float(get_some_floats(seed=42))
+    benchmark(do_multiplications, values, values)